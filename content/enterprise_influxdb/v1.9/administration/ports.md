---
title: TCP and UDP ports used in InfluxDB Enterprise
description: Configure TCP and UDP ports in InfluxDB Enterprise.
menu:
  enterprise_influxdb_1_9:
    name: Configure TCP and UDP Ports
    weight: 120
    parent: Administration
---

![InfluxDB Enterprise network diagram](/img/enterprise/1-8-network-diagram.png)

## Enabled ports

### 8086

The default port that runs the InfluxDB HTTP service.
It is used for the primary public write and query API.
Clients include the CLI, Chronograf, InfluxDB client libraries, Grafana, curl, or anything that wants to write and read time series data to and from InfluxDB.
[Configure this port](/enterprise_influxdb/v1.9/administration/config-data-nodes/#bind-address--8086)
in the data node configuration file.

_See also: [API Reference](/enterprise_influxdb/v1.9/tools/api/)._

### 8088

Data nodes listen on this port.
Primarily used by other data nodes to handle distributed reads and writes at runtime.
Used to control a data node (e.g., tell it to write to a specific shard or execute a query).
It's also used by meta nodes for cluster-type operations (e.g., tell a data node to join or leave the cluster).

This is the default port used for RPC calls used for inter-node communication and by the CLI for backup and restore operations
(`influxdb backup` and `influxd restore`).
<<<<<<< HEAD
[Configure this port](/enterprise_influxdb/v1.9/administration/config-data-nodes/#bind-address--8088)
=======
[Configure this port](/enterprise_influxdb/v1.9/administration/config/#bind-address-127-0-0-1-8088)
>>>>>>> 8317550f
in the configuration file.

This port should not be exposed outside the cluster.

_See also: [Backup and Restore](/enterprise_influxdb/v1.9/administration/backup_and_restore/)._

### 8089

Used for communication between meta nodes.
It is used by the Raft consensus protocol.
The only clients using `8089` should be the other meta nodes in the cluster.

This port should not be exposed outside the cluster.

### 8091

Meta nodes listen on this port.
It is used for the meta service API.
Primarily used by data nodes to stay in sync about databases, retention policies, shards, users, privileges, etc.
Used by meta nodes to receive incoming connections by data nodes and Chronograf.
Clients also include the `influxd-ctl` command line tool and Chronograph,

This port should not be exposed outside the cluster.

## Disabled ports

### 2003

The default port that runs the Graphite service.
[Enable and configure this port](/enterprise_influxdb/v1.9/administration/config-data-nodes/#bind-address--2003)
in the configuration file.

**Resources** [Graphite README](https://github.com/influxdata/influxdb/tree/1.8/services/graphite/README.md)

### 4242

The default port that runs the OpenTSDB service.
[Enable and configure this port](/enterprise_influxdb/v1.9/administration/config-data-nodes/#bind-address--4242)
in the configuration file.

**Resources** [OpenTSDB README](https://github.com/influxdata/influxdb/tree/1.8/services/opentsdb/README.md)

### 8089

The default port that runs the UDP service.
[Enable and configure this port](/enterprise_influxdb/v1.9/administration/config-data-nodes/#bind-address--8089)
in the configuration file.

**Resources** [UDP README](https://github.com/influxdata/influxdb/tree/1.8/services/udp/README.md)

### 25826

The default port that runs the Collectd service.
[Enable and configure this port](/enterprise_influxdb/v1.9/administration/config-data-nodes/#collectd)
in the configuration file.

**Resources** [Collectd README](https://github.com/influxdata/influxdb/tree/1.8/services/collectd/README.md)<|MERGE_RESOLUTION|>--- conflicted
+++ resolved
@@ -31,11 +31,8 @@
 
 This is the default port used for RPC calls used for inter-node communication and by the CLI for backup and restore operations
 (`influxdb backup` and `influxd restore`).
-<<<<<<< HEAD
+
 [Configure this port](/enterprise_influxdb/v1.9/administration/config-data-nodes/#bind-address--8088)
-=======
-[Configure this port](/enterprise_influxdb/v1.9/administration/config/#bind-address-127-0-0-1-8088)
->>>>>>> 8317550f
 in the configuration file.
 
 This port should not be exposed outside the cluster.
