--- conflicted
+++ resolved
@@ -142,47 +142,7 @@
 
 ### Customize the deadman check
 
-<<<<<<< HEAD
-    {{< nav-icon "alerts" >}}
-
-{{< img-hd src="/img/influxdb/2-0-monitor-oss-deadman.png" />}}
-2. Choose a InfluxDB OSS field or create a new OSS field for your deadman alert.
-3. Click **Create** and select **Deadman Check** in the dropown menu. 
-4. Define your query with at least one field. 
-5. Click **Submit** and **Configure Check**. When metrics stop reporting, you'll receive an alert. 
-6. Start under **Schedule Every**, set the amount of time to check for data. 
-7. Set the amount of time to wait before switching to a critical alert.
-8. Save the Check and click on **View History** of the Check under the gear icon to verify it is running.  
-
-### Create a notification endpoint 
-
-Notification endpoints specify which destination to send the alerts. For more information, see [notification endpoint](/influxdb/cloud/monitor-alert/notification-endpoints/create/). 
-
-1. Click **Alerts > Notification Endpoint** and then click **Create**. 
-2. Select a destination. InfluxDB Cloud supports different endpoints, but Slack is free for all users. 
-   - For paid plans, you are able to send an alert to: 
-     - Slack 
-     - PagerDuty 
-     - HTTP 
-     For more information, see how to [upgrade your InfluxDB Cloud account](/influxdb/cloud/account-management/billing/#upgrade-to-usage-based-plan) to gain access to Pagerduty and HTTP post endpoints. 
-3. Create a [Slack Webhook](https://api.slack.com/messaging/webhooks) on the Free Plan and enter it in **Incoming Webhook URL**. 
-4. Click **Edit Notification Endpoint**. 
-
-### Create a notification rule 
-
-Notification rules send a message to a specified notification endpoint whenever there is an outage.
-
-1. Click **Alerts > Notification Rule**. 
-2. Complete the **About** section. 
-   1. Enter the name of your notification rule in the **Name** field. 
-   2. Enter how frequently the rule should run in the **Schedule Every** field. 
-   3. Enter an offset time in the **Offset** field. 
-   4. Enter status and tag keys in the **Conditions** field. 
-   5. Enter an endpoint in the **Message** field. 
-3. Click **Create Notification Rule**. 
-=======
 1.  To view the deadman check, click **Alerts** in the navigation bar of your **InfluxDB Cloud** account.
->>>>>>> f061a786
 
     {{< nav-icon "alerts" >}}
 
@@ -194,36 +154,6 @@
    When metrics stop reporting, you'll receive an alert.
 3. Start under **Schedule Every**, set the amount of time to check for data.
 4. Set the amount of time to wait before switching to a critical alert.
-<<<<<<< HEAD
-5. Save the Check and click on **View History** of the Check under the gear icon to verify it is running. 
-6. Create a [notification endpoint](/influxdb/cloud/monitor-alert/notification-endpoints/create/) by going **Alerts > Notification Endpoint** and click **Create**.
-7. Select a destination to send messages to your Slack channel through [Slack Webhooks](https://api.slack.com/messaging/webhooks). Alternatively, [upgrade your InfluxDB Cloud account](/influxdb/cloud/account-management/billing/#upgrade-to-usage-based-plan) to get access to Pagerduty and HTTP post endpoints. 
-8. Click **Edit Notification Endpoint** then 
-7. Create a [a notification endpoint] for example, [Slack Webhooks](https://api.slack.com/messaging/webhooks) and then [configure a Slack endpoint](/influxdb/cloud/monitor-alert/notification-endpoints/create/).
- 
-6. Send messages to your Slack channel through [Slack Webhooks](https://api.slack.com/messaging/webhooks). For more information, see how to [configure a Slack endpoint](/influxdb/cloud/monitor-alert/notification-endpoints/create/). Alternatively, [upgrade your InfluxDB Cloud account](/influxdb/cloud/account-management/billing/#upgrade-to-usage-based-plan) to get access to Pagerduty and HTTP post endpoints.
-7. [Create a notification rule](/influxdb/cloud/monitor-alert/notification-rules/create/) to send a
-message to a specified notification endpoint whenever there is an outage.
-
-
-To ensure data is always flowing from your InfluxDB OSS instances into your InfluxDB Cloud account, create a deadman alert.
-
-The Monitoring template includes a [deadman check](/influxdb/cloud/monitor-alert/checks/create/#deadman-check) that checks to see that metrics are reported at regular intervals.
-
-1.  Click **Alerts** in the navigation bar of your **InfluxDB Cloud** account to view the deadman check.
-
-    {{< nav-icon "alerts" >}}
-
-{{< img-hd src="/img/influxdb/2-0-monitor-oss-deadman.png" />}}
-2. Choose a InfluxDB OSS field or create a new OSS field for your deadman alert: 
-    1. Click **Create** and select **Deadman Check** in the dropown menu. 
-    2. Define your query with at least one field. 
-    3. Click **Submit** and **Configure Check**. 
-   When metrics stop reporting, you'll receive an alert. 
-3. Start under **Schedule Every**, set the amount of time to check for data. 
-4. Set the amount of time to wait before switching to a critical alert.
-=======
->>>>>>> f061a786
 5. Save the Check and click on **View History** of the Check under the gear icon to verify it is running.  
 
 ## Create a notification rule and endpoint
