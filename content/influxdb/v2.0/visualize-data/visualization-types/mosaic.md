---
title: Mosaic visualization
list_title: Mosaic
list_image: /img/influxdb/2-0-visualizations-mosaic-example.png
description: >
  The Mosaic visualization displays data from two or more qualitative variables.
weight: 206
menu:
  influxdb_2_0:
    name: Mosaic
    parent: Visualization types
---

The **Mosaic** visualization displays data from two or more qualitative variables.

{{< img-hd src="/img/influxdb/2-0-visualizations-mosaic-example.png" alt="Mosaic data visualization" />}}

Select the **Mosaic** option from the visualization dropdown in the upper left.

## Mosaic behavior
The mosaic visualization allows you to view state changes in your time series data visually.

## Mosaic controls
To view **Mosaic** controls, click **{{< icon "gear" >}} Customize** next to the visualization dropdown.

###### Data
- **Fill Column**: Select a column to fill in the mosaic tiles.
- **X Column**: Select a column to display on the x-axis.
- **Y Column**: Select one or more columns to display on the y-axis.
- **Time Format**: Select the time format. Options include:
    - `YYYY-MM-DD HH:mm:ss ZZ`
    - `DD/MM/YYYY HH:mm:ss.sss`
    - `MM/DD/YYYY HH:mm:ss.sss`
    - `MM/DD/YYYY HH:mm:ss.SSS`
    - `YYYY/MM/DD HH:mm:ss`
    - `hh:mm a`
    - `HH:mm`
    - `HH:mm:ss`
    - `HH:mm:ss.sss`
    - `MMMM D, YYYY HH:mm:ss`
    - `dddd, MMMM D, YYYY HH:mm:ss`

###### Options
- **Color Scheme**: Select a color scheme to use for your graph.

###### X Axis
- **X Axis Label**: Enter a label for the x-axis.
- **Generate X-Axis Tick Marks**: Select the method to generate x-axis tick marks:
  - **Auto**: Select to automatically generate tick marks.
  - **Custom**: To customize the number of x-axis tick marks, select this option, and then enter the following:
    - **Total Tick Marks**: Enter the total number of timestamp ticks to display.
    - **Start Tick Marks At**: Enter the time, in RFC3339 format, to start displaying ticks. Use the **Date Picker** field to automatically generate an RFC3339 formatted timestamp for this field.
    - **Tick Mark Interval**: Enter the number of milliseconds in between each timestamp tick.

###### Y Axis
- **Y Axis Label**: Enter a label for the y-axis.
- **Y Label Separator**: If there's more than one column on the y-axis, enter a delimiter to separate the label, such as a comma or space. If there's no separator specified, the labels are a continuous string of all y columns.
<<<<<<< HEAD
- **Y Labels**: If there's more than one column on the y-axis, select which of the columns should be part of the label. 
=======
- **Generate Y-Axis Tick Marks**: Select the method to generate y-axis tick marks:
  - **Auto**: Select to automatically generate tick marks.
  - **Custom**: To customize the number of y-axis tick marks, select this option, and then enter the following:
    - **Total Tick Marks**: Enter the total number of ticks to display.
    - **Start Tick Marks At**: Enter the value to start ticks at.
    - **Tick Mark Interval**: Enter the interval in between each tick.
>>>>>>> 3e19c68c

###### Legend
- **Legend Orientation**: Select the orientation of the legend that appears upon hover:
  - **Horizontal**: Select to display the legend horizontally.
  - **Vertical**: Select to display the legend vertically.
- **Opacity**: Adjust the legend opacity using the slider.
- **Colorize Rows**: Select to display legend rows in colors.<|MERGE_RESOLUTION|>--- conflicted
+++ resolved
@@ -55,16 +55,7 @@
 ###### Y Axis
 - **Y Axis Label**: Enter a label for the y-axis.
 - **Y Label Separator**: If there's more than one column on the y-axis, enter a delimiter to separate the label, such as a comma or space. If there's no separator specified, the labels are a continuous string of all y columns.
-<<<<<<< HEAD
-- **Y Labels**: If there's more than one column on the y-axis, select which of the columns should be part of the label. 
-=======
-- **Generate Y-Axis Tick Marks**: Select the method to generate y-axis tick marks:
-  - **Auto**: Select to automatically generate tick marks.
-  - **Custom**: To customize the number of y-axis tick marks, select this option, and then enter the following:
-    - **Total Tick Marks**: Enter the total number of ticks to display.
-    - **Start Tick Marks At**: Enter the value to start ticks at.
-    - **Tick Mark Interval**: Enter the interval in between each tick.
->>>>>>> 3e19c68c
+- **Y Labels**: If there's more than one column on the y-axis, select which of the columns should be part of the label.
 
 ###### Legend
 - **Legend Orientation**: Select the orientation of the legend that appears upon hover:
