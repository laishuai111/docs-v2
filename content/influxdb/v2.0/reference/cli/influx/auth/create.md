---
title: influx auth create
description: The `influx auth create` creates an API token in InfluxDB.
menu:
  influxdb_2_0_ref:
    name: influx auth create
    parent: influx auth
weight: 201
---

The `influx auth create` creates an API token in InfluxDB.

## Usage
```
influx auth create [flags]
```

## Flags
| Flag |                                 | Description                                                           | Input type  | {{< cli/mapped >}}    |
|:-----|:--------------------------------|:----------------------------------------------------------------------|:-----------:|:----------------------|
| `-c` | `--active-config`               | CLI configuration to use for command                                  | string      |                       |
|      | `--all-access`                  | Grants all permissions in a single organization                       |             |                       |
|      | `--configs-path`                | Path to `influx` CLI configurations (default `~/.influxdbv2/configs`) | string      | `INFLUX_CONFIGS_PATH` |
| `-d` | `--description`                 | API token description                                                 | string      |                       |
| `-h` | `--help`                        | Help for the `create` command                                         |             |                       |
|      | `--hide-headers`                | Hide table headers (default `false`)                                  |             | `INFLUX_HIDE_HEADERS` |
|      | `--host`                        | HTTP address of InfluxDB (default `http://localhost:8086`)            | string      | `INFLUX_HOST`         |
|      | `--http-debug`                  | Inspect communication with InfluxDB servers                           | string      |                       |
|      | `--json`                        | Output data as JSON (default `false`)                                 |             | `INFLUX_OUTPUT_JSON`  |
<<<<<<< HEAD
|      | `--operator`                    | _(InfluxDB OSS only)_ Grants all permissions in all organizations     | string      |                       |
=======
|      | `--operator`                    | Grants all permissions in all organizations _(InfluxDB OSS only)_                          | string      |                       |
>>>>>>> 827536da
| `-o` | `--org`                         | Organization name (mutually exclusive with `--org-id`)                | string      | `INFLUX_ORG`          |
|      | `--org-id`                      | Organization ID (mutually exclusive with `--org`)                     | string      | `INFLUX_ORG_ID`       |
|      | `--read-bucket`                 | Grant permission to read a specified bucket ID                        | stringArray |                       |
|      | `--read-buckets`                | Grant permission to read **all** organization buckets                 |             |                       |
|      | `--read-checks`                 | Grant permission to read checks                                       |             |                       |
|      | `--read-dashboards`             | Grant permission to read dashboards                                   |             |                       |
|      | `--read-dbrps`                  | Grant permission to read database retention policy mappings           |             |                       |
|      | `--read-notificationEndpoints`  | Grant permission to read notificationEndpoints                        |             |                       |
|      | `--read-notificationRules`      | Grant permission to read notificationRules                            |             |                       |
|      | `--read-orgs`                   | Grant permission to read organizations                                |             |                       |
|      | `--read-tasks`                  | Grant permission to read tasks                                        |             |                       |
|      | `--read-telegrafs`              | Grant permission to read Telegraf configurations                      |             |                       |
|      | `--read-user`                   | Grant permission to read organization users                           |             |                       |
|      | `--skip-verify`                 | Skip TLS certificate verification                                     |             | `INFLUX_SKIP_VERIFY`  |
| `-t` | `--token`                       | API token                                                             | string      | `INFLUX_TOKEN`        |
| `-u` | `--user`                        | Username                                                              | string      |                       |
|      | `--write-bucket`                | Grant permission to write to specified a bucket ID                    | stringArray |                       |
|      | `--write-buckets`               | Grant permission to create and update **all** organization buckets    |             |                       |
|      | `--write-checks`                | Grant permission to create checks                                     |             |                       |
|      | `--write-dashboards`            | Grant permission to create and update dashboards                      |             |                       |
|      | `--write-dbrps`                 | Grant permission to create database retention policy mappings         |             |                       |
|      | `--write-notificationEndpoints` | Grant permission to create notificationEndpoints                      |             |                       |
|      | `--write-notificationRules`     | Grant permission to create notificationRules                          |             |                       |
|      | `--write-orgs`                  | Grant permission to create and update organizations                   |             |                       |
|      | `--write-tasks`                 | Grant permission to create and update tasks                           |             |                       |
|      | `--write-telegrafs`             | Grant permission to create and update Telegraf configurations         |             |                       |
|      | `--write-user`                  | Grant permission to create and update organization users              |             |                       |

## Examples

{{< cli/influx-creds-note >}}

- [Create an All-Access API token](#create-an-all-access-api-token)
- [Create an Operator API token](#create-an-operator-api-token)
- [Create an API token with specified read and write permissions](#create-an-api-token-with-specified-read-and-write-permissions)
- [Create a token with read and write access to specific buckets](#create-a-api-token-with-read-and-write-access-to-specific-buckets)
- [Create a read-only API token](#create-a-read-only-authentication-token)

##### Create an All-Access API token

Create an All-Access token to grant permissions to all resources in an organization.

```sh
influx auth create \
  --all-access 
```
##### Create an Operator API token

Create an Operator token to grant permissions to all resources in all organizations.

```sh
influx auth create \
  --operator
```

##### Create an API token with specified read and write permissions

```sh
influx auth create \
  --read-buckets \
  --read-checks \
  --read-dashboards \
  --read-dbrps \
  --read-notificationEndpoints \
  --read-notificationRules \
  --read-orgs \
  --read-tasks \
  --read-telegrafs \
  --read-user \
  --write-buckets \
  --write-checks \
  --write-dashboards \
  --write-dbrps \
  --write-notificationEndpoints \
  --write-notificationRules \
  --write-orgs \
  --write-tasks \
  --write-telegrafs \
  --write-user
```

##### Create an API token with read and write access to specific buckets

```sh
influx auth create \
  --read-bucket 0000000000000001 \
  --read-bucket 0000000000000002 \
  --write-bucket 0000000000000001 \
  --write-bucket 0000000000000002
```

##### Create a read-only API token
```sh
influx auth create \
  --read-buckets \
  --read-checks \
  --read-dashboards \
  --read-dbrps \
  --read-notificationEndpoints \
  --read-notificationRules \
  --read-orgs \
  --read-tasks \
  --read-telegrafs \
  --read-user
```<|MERGE_RESOLUTION|>--- conflicted
+++ resolved
@@ -27,11 +27,7 @@
 |      | `--host`                        | HTTP address of InfluxDB (default `http://localhost:8086`)            | string      | `INFLUX_HOST`         |
 |      | `--http-debug`                  | Inspect communication with InfluxDB servers                           | string      |                       |
 |      | `--json`                        | Output data as JSON (default `false`)                                 |             | `INFLUX_OUTPUT_JSON`  |
-<<<<<<< HEAD
 |      | `--operator`                    | _(InfluxDB OSS only)_ Grants all permissions in all organizations     | string      |                       |
-=======
-|      | `--operator`                    | Grants all permissions in all organizations _(InfluxDB OSS only)_                          | string      |                       |
->>>>>>> 827536da
 | `-o` | `--org`                         | Organization name (mutually exclusive with `--org-id`)                | string      | `INFLUX_ORG`          |
 |      | `--org-id`                      | Organization ID (mutually exclusive with `--org`)                     | string      | `INFLUX_ORG_ID`       |
 |      | `--read-bucket`                 | Grant permission to read a specified bucket ID                        | stringArray |                       |
@@ -78,14 +74,18 @@
 influx auth create \
   --all-access 
 ```
+
+
 ##### Create an Operator API token
 
 Create an Operator token to grant permissions to all resources in all organizations.
-
+  {{% oss-only %}}
 ```sh
 influx auth create \
   --operator
 ```
+
+  {{% /oss-only %}}
 
 ##### Create an API token with specified read and write permissions
 
