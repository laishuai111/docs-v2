---
title: Create a notebook
description: >
  Create a notebook to explore, visualize, and process your data.
weight: 102
influxdb/cloud/tags:
menu:
  influxdb_cloud:
    name: Create a notebook
    parent: Notebooks
---
To learn how notebooks can be useful and to see an overview of different cell types available in notebooks, see [Overview of Notebooks](/influxdb/cloud/notebooks/overview/).

1. In the navigation menu on the left, click **Notebooks**.

    {{< nav-icon "notebooks" >}}
2. Click **+Create Notebook**, and then enter a name for your notebook in the **Name this notebook** field. By default, the notebook name appears as `<username>-notebook-<year>-<month>-<day and time>`.
3. Do the following at the top of the page:
   - Select your local time zone or UTC.
   - Choose a time range for your data.
4. Consider which notebook cells to add to your notebook. You need to have one input cell for other cells to run properly. By default, each notebook includes **Metric Selector**, **Data Validation**, and **Visualization** cells. 
5. Select your bucket in **Metric Selector** and then select the filters to narrow your data. 
6. Do one of the following:
    - To view results in your cells (for example, **Data Validation** and **Visualization**) *without writing data*, click **Preview** (or press **CTRL + Enter**). 
    - To view the results of each cell and write the results to the specified output bucket, click **Run**.
7. (Optional) Change your visualization settings with the dropdown menus and gear icon at the top of the **Visualization** cell. 
8. (Optional) Click the **+** icon, and then add one or more of the following cell types to your notebook:

    - [Input](#add-an-input-cell): to pull information into your notebook
    - [Transform](#add-a-transform-cell): to filter and apply changes to your data
    - [Pass-through](#add-a-pass-through-cell): to visualize and add notes to your data
    - [Output](#add-an-output-cell): to write data to a bucket, preview output before writing, or schedule an output task

### Add an input cell

<<<<<<< HEAD
    {{< nav-icon "notebooks" >}}
2. Click **+Create Notebook**.
3. Enter a name for your notebook in the **Name this notebook** field.
4. By default, a **Metric Selector** and **Visualization** cell appear (see [Cell types](/influxdb/cloud/notebooks/notebooks-overview/#cell-types) for details.)
5. Click the **+** icon to add a cell. See [Cell types](/influxdb/cloud/notebooks/notebooks-overview/#cell-types) for details on each type of cell.
6. Click **Preview** to preview the results of each cell in a raw data table without writing any data.
    {{% warn %}}
If your cell contains a custom script that uses any output function to write data to InfluxDB (the `to()` function) or send it to a 3rd party service, clicking **Preview** will write data.
    {{% /warn %}}
7. Click the dropdown menu next to **Preview** and select **Run** to show the results of each cell and write it to the specified output bucket.
8. Click the eye icon to hide a cell.

## View and edit Flux script in a notebook
Convert your notebook cells into raw Flux script to view and edit it as code.

1. In the navigation menu on the left, click **Notebooks** and click on your notebook to open it.

    {{< nav-icon "notebooks" >}}
2. Click the log icon under the cells you want to view as Flux.
3. Click the log icon again to confirm. You won't be able to undo this step.
4. A Flux cell appears with underlying script for the above cells. View and edit the Flux script as needed.
=======
1. Select **Metric Builder** or **Query Builder** as your input, and then select the bucket to pull data from.
2. Select filters to narrow your data.
3. Select **Preview** (**CTRL + Enter**) or **Run** in the upper left dropdown menu.

### Add a transform cell

1. Select one of the following transform cell-types:
    - **Flux Script**: Use `__PREVIOUS_RESULT__` to build from data in the previous cell, enter a Flux script to transform your data. 
    - **Downsample**: Window data by time and apply an aggregate to each window to downsample data. For more information, see [Downsample data with notebooks](/influxdb/cloud/notebooks/downsample/).
2. Select **Preview** (**CTRL + Enter**) or **Run** in the upper left dropdown menu. 

{{% warn %}}
If your cell contains a custom script that uses any output function to write data to InfluxDB (for example: the to() function) or send it to a third party service, clicking Preview will write data.
{{% /warn %}}

### Add a pass-through cell

Select one of the following pass-through cell-types: 

- To change visability and name of columns, select [Column Editor](#column-editor). 
- To create a visualization of your data, select [Visualization](#visualization). For details on available visualization types and how to use them, see [Visualization types](/influxdb/cloud/visualize-data/visualization-types/). 
- To enter explanatory notes, select [Markdown](#markdown). 

#### Column Editor  

- Click the toggle to hide or view your column. 
- Rename your columns by hovering over the column name and pressing the pencil icon. 

#### Visualization

- To change your visualization type, click the second dropdown menu at the top of the cell. 
- (For histogram only) To specify values, click **Select**. 
- To configure the visualization, click **Configure**. 
- To download results as an annotated CSV file, click the **CSV** button. 
- To export to the dashboard, click **Export to Dashboard**.  

#### Markdown

- Type in notes as needed.

### Add an output cell

Select one of the following output cell-types:

- To recieve an alert, select [Notification](#notification) and complete the steps below. 
- To write output to a bucket, select [Output to Bucket](#output-to-bucket) and complete the steps below. 
- To create a task, select [Schedule](#schedule) and complete the steps below. 

#### Notification

1. Enter a time range to automatically check the data and enter your query offset. 
2. Customize the conditions to send an alert. 
3. Select an endpoint to receive an alert: 
   - Slack and a Slack Channel 
   - HTTP post 
   - Pager Duty
4. (Optional) Personalize your message. By default, the message is "Notification Rule: ${ r._notification_rule_name } triggered by check: ${ r._check_name }: ${ r._message }." 
5. Click **Export as Task** to create your alarm. 

#### Output to bucket

1. Select a bucket. 
2. Click **Preview** to see what would be written to the bucket without commiting, or click **Run** in the upper left to write, or select **Export as Task** to schedule your output as a task. 

#### Schedule

1. Enter a time and an offset to schedule the task. 
2. Click **Export as Task** to save. 
>>>>>>> f056f8be
<|MERGE_RESOLUTION|>--- conflicted
+++ resolved
@@ -18,12 +18,12 @@
 3. Do the following at the top of the page:
    - Select your local time zone or UTC.
    - Choose a time range for your data.
-4. Consider which notebook cells to add to your notebook. You need to have one input cell for other cells to run properly. By default, each notebook includes **Metric Selector**, **Data Validation**, and **Visualization** cells. 
-5. Select your bucket in **Metric Selector** and then select the filters to narrow your data. 
+4. Consider which notebook cells to add to your notebook. You need to have one input cell for other cells to run properly. By default, each notebook includes **Metric Selector**, **Data Validation**, and **Visualization** cells.
+5. Select your bucket in **Metric Selector** and then select the filters to narrow your data.
 6. Do one of the following:
-    - To view results in your cells (for example, **Data Validation** and **Visualization**) *without writing data*, click **Preview** (or press **CTRL + Enter**). 
+    - To view results in your cells (for example, **Data Validation** and **Visualization**) *without writing data*, click **Preview** (or press **CTRL + Enter**).
     - To view the results of each cell and write the results to the specified output bucket, click **Run**.
-7. (Optional) Change your visualization settings with the dropdown menus and gear icon at the top of the **Visualization** cell. 
+7. (Optional) Change your visualization settings with the dropdown menus and gear icon at the top of the **Visualization** cell.
 8. (Optional) Click the **+** icon, and then add one or more of the following cell types to your notebook:
 
     - [Input](#add-an-input-cell): to pull information into your notebook
@@ -33,29 +33,6 @@
 
 ### Add an input cell
 
-<<<<<<< HEAD
-    {{< nav-icon "notebooks" >}}
-2. Click **+Create Notebook**.
-3. Enter a name for your notebook in the **Name this notebook** field.
-4. By default, a **Metric Selector** and **Visualization** cell appear (see [Cell types](/influxdb/cloud/notebooks/notebooks-overview/#cell-types) for details.)
-5. Click the **+** icon to add a cell. See [Cell types](/influxdb/cloud/notebooks/notebooks-overview/#cell-types) for details on each type of cell.
-6. Click **Preview** to preview the results of each cell in a raw data table without writing any data.
-    {{% warn %}}
-If your cell contains a custom script that uses any output function to write data to InfluxDB (the `to()` function) or send it to a 3rd party service, clicking **Preview** will write data.
-    {{% /warn %}}
-7. Click the dropdown menu next to **Preview** and select **Run** to show the results of each cell and write it to the specified output bucket.
-8. Click the eye icon to hide a cell.
-
-## View and edit Flux script in a notebook
-Convert your notebook cells into raw Flux script to view and edit it as code.
-
-1. In the navigation menu on the left, click **Notebooks** and click on your notebook to open it.
-
-    {{< nav-icon "notebooks" >}}
-2. Click the log icon under the cells you want to view as Flux.
-3. Click the log icon again to confirm. You won't be able to undo this step.
-4. A Flux cell appears with underlying script for the above cells. View and edit the Flux script as needed.
-=======
 1. Select **Metric Builder** or **Query Builder** as your input, and then select the bucket to pull data from.
 2. Select filters to narrow your data.
 3. Select **Preview** (**CTRL + Enter**) or **Run** in the upper left dropdown menu.
@@ -63,9 +40,9 @@
 ### Add a transform cell
 
 1. Select one of the following transform cell-types:
-    - **Flux Script**: Use `__PREVIOUS_RESULT__` to build from data in the previous cell, enter a Flux script to transform your data. 
+    - **Flux Script**: Use `__PREVIOUS_RESULT__` to build from data in the previous cell, enter a Flux script to transform your data.
     - **Downsample**: Window data by time and apply an aggregate to each window to downsample data. For more information, see [Downsample data with notebooks](/influxdb/cloud/notebooks/downsample/).
-2. Select **Preview** (**CTRL + Enter**) or **Run** in the upper left dropdown menu. 
+2. Select **Preview** (**CTRL + Enter**) or **Run** in the upper left dropdown menu.
 
 {{% warn %}}
 If your cell contains a custom script that uses any output function to write data to InfluxDB (for example: the to() function) or send it to a third party service, clicking Preview will write data.
@@ -73,23 +50,23 @@
 
 ### Add a pass-through cell
 
-Select one of the following pass-through cell-types: 
+Select one of the following pass-through cell-types:
 
-- To change visability and name of columns, select [Column Editor](#column-editor). 
-- To create a visualization of your data, select [Visualization](#visualization). For details on available visualization types and how to use them, see [Visualization types](/influxdb/cloud/visualize-data/visualization-types/). 
-- To enter explanatory notes, select [Markdown](#markdown). 
+- To change visability and name of columns, select [Column Editor](#column-editor).
+- To create a visualization of your data, select [Visualization](#visualization). For details on available visualization types and how to use them, see [Visualization types](/influxdb/cloud/visualize-data/visualization-types/).
+- To enter explanatory notes, select [Markdown](#markdown).
 
 #### Column Editor  
 
-- Click the toggle to hide or view your column. 
-- Rename your columns by hovering over the column name and pressing the pencil icon. 
+- Click the toggle to hide or view your column.
+- Rename your columns by hovering over the column name and pressing the pencil icon.
 
 #### Visualization
 
-- To change your visualization type, click the second dropdown menu at the top of the cell. 
-- (For histogram only) To specify values, click **Select**. 
-- To configure the visualization, click **Configure**. 
-- To download results as an annotated CSV file, click the **CSV** button. 
+- To change your visualization type, click the second dropdown menu at the top of the cell.
+- (For histogram only) To specify values, click **Select**.
+- To configure the visualization, click **Configure**.
+- To download results as an annotated CSV file, click the **CSV** button.
 - To export to the dashboard, click **Export to Dashboard**.  
 
 #### Markdown
@@ -100,28 +77,27 @@
 
 Select one of the following output cell-types:
 
-- To recieve an alert, select [Notification](#notification) and complete the steps below. 
-- To write output to a bucket, select [Output to Bucket](#output-to-bucket) and complete the steps below. 
-- To create a task, select [Schedule](#schedule) and complete the steps below. 
+- To recieve an alert, select [Notification](#notification) and complete the steps below.
+- To write output to a bucket, select [Output to Bucket](#output-to-bucket) and complete the steps below.
+- To create a task, select [Schedule](#schedule) and complete the steps below.
 
 #### Notification
 
-1. Enter a time range to automatically check the data and enter your query offset. 
-2. Customize the conditions to send an alert. 
-3. Select an endpoint to receive an alert: 
-   - Slack and a Slack Channel 
-   - HTTP post 
+1. Enter a time range to automatically check the data and enter your query offset.
+2. Customize the conditions to send an alert.
+3. Select an endpoint to receive an alert:
+   - Slack and a Slack Channel
+   - HTTP post
    - Pager Duty
-4. (Optional) Personalize your message. By default, the message is "Notification Rule: ${ r._notification_rule_name } triggered by check: ${ r._check_name }: ${ r._message }." 
-5. Click **Export as Task** to create your alarm. 
+4. (Optional) Personalize your message. By default, the message is "Notification Rule: ${ r._notification_rule_name } triggered by check: ${ r._check_name }: ${ r._message }."
+5. Click **Export as Task** to create your alarm.
 
 #### Output to bucket
 
-1. Select a bucket. 
-2. Click **Preview** to see what would be written to the bucket without commiting, or click **Run** in the upper left to write, or select **Export as Task** to schedule your output as a task. 
+1. Select a bucket.
+2. Click **Preview** to see what would be written to the bucket without commiting, or click **Run** in the upper left to write, or select **Export as Task** to schedule your output as a task.
 
 #### Schedule
 
-1. Enter a time and an offset to schedule the task. 
-2. Click **Export as Task** to save. 
->>>>>>> f056f8be
+1. Enter a time and an offset to schedule the task.
+2. Click **Export as Task** to save.