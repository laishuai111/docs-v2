--- conflicted
+++ resolved
@@ -22,25 +22,15 @@
 {{% /note %}}
 
 <!-- {{< youtube 5NEplCesNAc >}} --->
-<<<<<<< HEAD
 
-=======
->>>>>>> 8f78c119
 ## Create an annotation
 
 1. In the navigation menu on the left, select **Boards** (**Dashboards**).
 
     {{< nav-icon "dashboards" >}}
 
-<<<<<<< HEAD
 2. Select an existing dashboard to add the annotation to, or [create a new dashboard](/influxdb/cloud/visualize-data/dashboards/create-dashboard/), and then click the **Annotations** button.
 3. In a dashboard cell, do one of the following:
-=======
-2. Select an existing dashboard to add the annotation to, or [create a new dashboard](/influxdb/cloud/visualize-data/dashboards/create-dashboard/). The **Annotations** option is selected by default.
-3. In a dashboard cell, add an annotation by pressing **Shift**, and then click on a single point in time.
-4. On the **Add Annotation** page:
->>>>>>> 8f78c119
-
    - Press Shift and click the graph at the time you want to annotate.
    - To add an annotation to a time range, press Shift, click the start time, and then drag your cursor to the end time.
 4. On the **Add Annotation** page:
