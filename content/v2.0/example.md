---
title: Example post
description: This is just an example post to show the format of new 2.0 posts
menu:
  v2_0:
    name: Example post
weight: 1
#enterprise_all: true
enterprise_some: true
<<<<<<< HEAD
#draft: true
=======
cloud_all: true
#cloud_some: true
draft: true
>>>>>>> a12c3eed
"v2.0/tags": [influxdb]
---

This is a paragraph. Lorem ipsum dolor ({{< icon "trash" >}}) sit amet, consectetur adipiscing elit. Nunc rutrum, metus id scelerisque euismod, erat ante suscipit nibh, ac congue enim risus id est. Etiam tristique nisi et tristique auctor. Morbi eu bibendum erat. Sed ullamcorper, dui id lobortis efficitur, mauris odio pharetra neque, vel tempor odio dolor blandit justo.

{{< nav-icon "dashboards" >}}

## h2 This is a header2
This is a paragraph. Lorem ipsum dolor sit amet, consectetur adipiscing elit. Nunc rutrum, metus id scelerisque euismod, erat ante suscipit nibh, ac congue enim risus id est. Etiam tristique nisi et tristique auctor. Morbi eu bibendum erat. Sed ullamcorper, dui id lobortis efficitur, mauris odio pharetra neque, vel tempor odio dolor blandit justo.

This is a paragraph. Lorem ipsum dolor sit amet, consectetur adipiscing elit. Nunc rutrum, metus id scelerisque euismod, erat ante suscipit nibh, ac congue enim risus id est. Etiam tristique nisi et tristique auctor. Morbi eu bibendum erat. Sed ullamcorper, dui id lobortis efficitur, mauris odio pharetra neque, vel tempor odio dolor blandit justo.

#### Here's a title for this codeblock
{{% code-tabs-wrapper %}}
{{% code-tabs %}}
[Flux](#)
[InfluxQL](#)
{{% /code-tabs %}}
{{% code-tab-content %}}
```js
data = from(bucket: "telegraf/autogen")
  |> range(start: -15m)
  |> filter(fn: (r) =>
    r._measurement == "mem" AND
    r._field == "used_percent"
  )
```
{{% /code-tab-content %}}
{{% code-tab-content %}}
```sql
SELECT "used_percent"
FROM "telegraf"."autogen"."mem"
WHERE time > now() - 15m
```
{{% /code-tab-content %}}
{{% /code-tabs-wrapper %}}

{{% enterprise %}}
### h3 This is a header3
This is a paragraph. Lorem ipsum dolor sit amet, consectetur adipiscing elit. Nunc rutrum, metus id scelerisque euismod, erat ante suscipit nibh, ac congue enim risus id est. Etiam tristique nisi et tristique auctor. Morbi eu bibendum erat. Sed ullamcorper, dui id lobortis efficitur, mauris odio pharetra neque, vel tempor odio dolor blandit justo.

![Test image](http://docs.influxdata.com/img/chronograf/v1.7/alerts-conditions.png)

{{< img-hd src="/img/test-image-2.png" alt="Test Image" />}}

This is a paragraph. Lorem ipsum dolor sit amet, consectetur adipiscing elit. Nunc rutrum, metus id scelerisque euismod, erat ante suscipit nibh, ac congue enim risus id est. Etiam tristique nisi et tristique auctor. Morbi eu bibendum erat. Sed ullamcorper, dui id lobortis efficitur, mauris odio pharetra neque, vel tempor odio dolor blandit justo.
{{% /enterprise %}}

#### h4 This is a header4
This is a paragraph. Lorem ipsum dolor sit amet, consectetur adipiscing elit. Nunc rutrum, metus id scelerisque euismod, erat ante suscipit nibh, ac congue enim risus id est. Etiam tristique nisi et tristique auctor. Morbi eu bibendum erat. Sed ullamcorper, dui id lobortis efficitur, mauris odio pharetra neque, vel tempor odio dolor blandit justo.

This is a paragraph. Lorem ipsum dolor sit amet, consectetur adipiscing elit. Nunc rutrum, metus id scelerisque euismod, erat ante suscipit nibh, ac congue enim risus id est. Etiam tristique nisi et tristique auctor. Morbi eu bibendum erat. Sed ullamcorper, dui id lobortis efficitur, mauris odio pharetra neque, vel tempor odio dolor blandit justo. [Link to h2](#h2-this-is-a-header2)

##### h5 This is a header5
This is a paragraph. Lorem ipsum dolor sit amet, consectetur adipiscing elit. Nunc rutrum, metus id scelerisque euismod, erat ante suscipit nibh, ac congue enim risus id est. Etiam tristique nisi et tristique auctor. Morbi eu bibendum erat. Sed ullamcorper, dui id lobortis efficitur, mauris odio pharetra neque, vel tempor odio dolor blandit justo.

This is a paragraph. Lorem ipsum dolor sit amet, consectetur adipiscing elit. Nunc rutrum, metus id scelerisque euismod, erat ante suscipit nibh, ac congue enim risus id est. Etiam tristique nisi et tristique auctor. Morbi eu bibendum erat. Sed ullamcorper, dui id lobortis efficitur, mauris odio pharetra neque, vel tempor odio dolor blandit justo.

###### h6 This is a header6
This is a paragraph. Lorem ipsum dolor sit amet, consectetur adipiscing elit. Nunc rutrum, metus id scelerisque euismod, erat ante suscipit nibh, ac congue enim risus id est. Etiam tristique nisi et tristique auctor. Morbi eu bibendum erat. Sed ullamcorper, dui id lobortis efficitur, mauris odio pharetra neque, vel tempor odio dolor blandit justo.

This is a paragraph. Lorem ipsum dolor sit amet, consectetur adipiscing elit. Nunc rutrum, metus id scelerisque euismod, erat ante suscipit nibh, ac congue enim risus id est. Etiam tristique nisi et tristique auctor. Morbi eu bibendum erat. Sed ullamcorper, dui id lobortis efficitur, mauris odio pharetra neque, vel tempor odio dolor blandit justo.This is a paragraph

---

There is a horizontal rule above and below this line.

---

{{% cloud %}}
#### Inline Styles
This is an [inline link](#). This is `inline code`.
This is an [`inline code link`](#).
This is an [`inline code link` with text in the link](#).
This is **bold**. This is _italic_.

- Unordered list line-item 1
- Unordered list line-item 2
  - Unordered list line-item 2.1
  - Unordered list line-item 2.2
  - Unordered list line-item 2.3
- Unordered list line-item 3
-   Unordered list line-item with multiple paragraphs.
    Lorem ipsum dolor sit amet, consectetur adipiscing elit.
    Nunc rutrum, metus id scelerisque euismod, erat ante, ac congue enim risus id est.
    Etiam tristique nisi et tristique auctor.

    Lorem ipsum dolor sit amet, consectetur adipiscing elit.
    Nunc rutrum, metus id scelerisque euismod, erat ante, ac congue enim risus id est.
    Etiam tristique nisi et tristique auctor.

-   Unordered list line-item with multiple paragraphs.
    Lorem ipsum dolor sit amet, consectetur adipiscing elit.
    Nunc rutrum, metus id scelerisque euismod, erat ante, ac congue enim risus id est.
    Etiam tristique nisi et tristique auctor.

    Lorem ipsum dolor sit amet, consectetur adipiscing elit.
    Nunc rutrum, metus id scelerisque euismod, erat ante, ac congue enim risus id est.
    Etiam tristique nisi et tristique auctor.

1.  Unordered list line-item 1
2.  Unordered list line-item 2
  1.  Unordered list line-item 2.1
  2.  Unordered list line-item 2.2
  3.  Unordered list line-item 2.3
3.  Unordered list line-item 3
4.  Unordered list line-item with multiple paragraphs.
    Lorem ipsum dolor sit amet, consectetur adipiscing elit.
    Nunc rutrum, metus id scelerisque euismod, erat ante, ac congue enim risus id est.
    Etiam tristique nisi et tristique auctor.

    Lorem ipsum dolor sit amet, consectetur adipiscing elit.
    Nunc rutrum, metus id scelerisque euismod, erat ante, ac congue enim risus id est.
    Etiam tristique nisi et tristique auctor.

5.  Unordered list line-item with multiple paragraphs.
    Lorem ipsum dolor sit amet, consectetur adipiscing elit.
    Nunc rutrum, metus id scelerisque euismod, erat ante, ac congue enim risus id est.
    Etiam tristique nisi et tristique auctor.

    Lorem ipsum dolor sit amet, consectetur adipiscing elit.
    Nunc rutrum, metus id scelerisque euismod, erat ante, ac congue enim risus id est.
    Etiam tristique nisi et tristique auctor.

```js
// This is a code block
cpu = from(bucket:"telegraf/autogen")
  |> range(start:-30m)
  |> filter(fn:(r) => r._measurement == "cpu")
  |> filter(fn:(r) => r._measurement == "cpu") |> filter(fn:(r) => r._measurement == "cpu") |> filter(fn:(r) => r._measurement == "cpu")

avg_cpu = cpu |> window(every:5m) |> mean()

avg_cpu
  |> group(none:true)
  |> yield()
//
```

###### Here's a codeblock with a title
```js
// This is a code block
cpu = from(bucket:"telegraf/autogen")
  |> range(start:-30m)
  |> filter(fn:(r) => r._measurement == "cpu")

avg_cpu = cpu |> window(every:5m) |> mean()

avg_cpu
  |> group(none:true)
  |> yield()
//
```
{{% /cloud %}}

{{% enterprise %}}
###### This is a table
| Column 1 | Column 2 | Column 3 | Column 4 |
| -------- | -------- | -------- | -------- |
| Row 1.1  | Row 1.2  | Row 1.3  | Row 1.4  |
| Row 2.1  | Row 2.2  | Row 2.3  | Row 2.4  |
| Row 3.1  | Row 3.2  | Row 3.3  | Row 3.4  |
| Row 4.1  | Row 4.2  | Row 4.3  | Row 4.4  |
| Row 5.1  | Row 5.2  | Row 5.3  | Row 5.4  |

###### This is a table with lots of stuff
| Column 1 | Column 2 | Column 3 | Column 4 |
| -------- | -------- | -------- | -------- |
| Row 1.1Lorem ipsum dolor sit amet, consectetur adipiscing elit. | Row 1.2Lorem ipsum dolor sit amet, consectetur adipiscing elit. | Row 1.3Lorem ipsum dolor sit amet, consectetur adipiscing elit. | Row 1.4Lorem ipsum dolor sit amet, consectetur adipiscing elit. |
| Row 2.1Lorem ipsum dolor sit amet, consectetur adipiscing elit. | Row 2.2Lorem ipsum dolor sit amet, consectetur adipiscing elit. | Row 2.3Lorem ipsum dolor sit amet, consectetur adipiscing elit. | Row 2.4Lorem ipsum dolor sit amet, consectetur adipiscing elit. |
| Row 3.1Lorem ipsum dolor sit amet, consectetur adipiscing elit. | Row 3.2Lorem ipsum dolor sit amet, consectetur adipiscing elit. | Row 3.3Lorem ipsum dolor sit amet, consectetur adipiscing elit. | Row 3.4Lorem ipsum dolor sit amet, consectetur adipiscing elit. |
| Row 4.1Lorem ipsum dolor sit amet, consectetur adipiscing elit. | Row 4.2Lorem ipsum dolor sit amet, consectetur adipiscing elit. | Row 4.3Lorem ipsum dolor sit amet, consectetur adipiscing elit. | Row 4.4Lorem ipsum dolor sit amet, consectetur adipiscing elit. |

> This is a basic block quote

Paragraph after a blockquote. Lorem ipsum dolor sit amet, consectetur adipiscing elit.
Nunc rutrum, metus id scelerisque euismod, erat ante, ac congue enim risus id est.
Etiam tristique nisi et tristique auctor.

> This is a multiple paragraph blockquote with internal elements.
> Lorem ipsum dolor sit amet, consectetur adipiscing elit.
> Lorem ipsum dolor sit amet, consectetur adipiscing elit.
> Lorem ipsum dolor sit amet, consectetur adipiscing elit.
>
> Nunc rutrum, metus id scelerisque euismod, erat ante, ac congue enim risus id est.
> Etiam tristique nisi et tristique auctor.
> Nunc rutrum, metus id scelerisque euismod, erat ante, ac congue enim risus id est.
> Etiam tristique nisi et tristique auctor.

{{% note %}}
This is a basic note.
{{% /note %}}
{{% /enterprise %}}

{{% note %}}
## h2 This is a header2
Nunc rutrum, metus id scelerisque euismod, erat ante, ac congue enim risus id est.
Etiam tristique nisi et tristique auctor.

### h3 This is a header3
Nunc rutrum, metus id scelerisque euismod, erat ante, ac congue enim risus id est.
Etiam tristique nisi et tristique auctor.

{{< img-hd src="/img/test-image-2.png" alt="Test Image" />}}

#### h4 This is a header4
Nunc rutrum, metus id scelerisque euismod, erat ante, ac congue enim risus id est.
Etiam tristique nisi et tristique auctor.

##### h5 This is a header5
Nunc rutrum, metus id scelerisque euismod, erat ante, ac congue enim risus id est.
Etiam tristique nisi et tristique auctor.

###### h6 This is a header6
Nunc rutrum, metus id scelerisque euismod, erat ante, ac congue enim risus id est.
Etiam tristique nisi et tristique auctor.

> Nunc rutrum, metus id scelerisque euismod, erat ante, ac congue enim risus id est.
> Etiam tristique nisi et tristique auctor.
> Nunc rutrum, metus id scelerisque euismod, erat ante, ac congue enim risus id est.
> Etiam tristique nisi et tristique auctor.

#### Inline Styles
This is an [inline link](#). This is `inline code`.
This is an [`inline code link`](#) .
This is **bold**. This is _italic_.

- Unordered list line-item 1
- Unordered list line-item 2
  - Unordered list line-item 2.1
  - Unordered list line-item 2.2
  - Unordered list line-item 2.3
- Unordered list line-item 3
-   Unordered list line-item with multiple paragraphs.
    Lorem ipsum dolor sit amet, consectetur adipiscing elit.
    Nunc rutrum, metus id scelerisque euismod, erat ante, ac congue enim risus id est.
    Etiam tristique nisi et tristique auctor.

    Lorem ipsum dolor sit amet, consectetur adipiscing elit.
    Nunc rutrum, metus id scelerisque euismod, erat ante, ac congue enim risus id est.
    Etiam tristique nisi et tristique auctor.

-   Unordered list line-item with multiple paragraphs.
    Lorem ipsum dolor sit amet, consectetur adipiscing elit.
    Nunc rutrum, metus id scelerisque euismod, erat ante, ac congue enim risus id est.
    Etiam tristique nisi et tristique auctor.

    Lorem ipsum dolor sit amet, consectetur adipiscing elit.
    Nunc rutrum, metus id scelerisque euismod, erat ante, ac congue enim risus id est.
    Etiam tristique nisi et tristique auctor.

1.  Unordered list line-item 1
2.  Unordered list line-item 2
  1.  Unordered list line-item 2.1
  2.  Unordered list line-item 2.2
  3.  Unordered list line-item 2.3
3.  Unordered list line-item 3
4.  Unordered list line-item with multiple paragraphs.
    Lorem ipsum dolor sit amet, consectetur adipiscing elit.
    Nunc rutrum, metus id scelerisque euismod, erat ante, ac congue enim risus id est.
    Etiam tristique nisi et tristique auctor.

    Lorem ipsum dolor sit amet, consectetur adipiscing elit.
    Nunc rutrum, metus id scelerisque euismod, erat ante, ac congue enim risus id est.
    Etiam tristique nisi et tristique auctor.

5.  Unordered list line-item with multiple paragraphs.
    Lorem ipsum dolor sit amet, consectetur adipiscing elit.
    Nunc rutrum, metus id scelerisque euismod, erat ante, ac congue enim risus id est.
    Etiam tristique nisi et tristique auctor.

    Lorem ipsum dolor sit amet, consectetur adipiscing elit.
    Nunc rutrum, metus id scelerisque euismod, erat ante, ac congue enim risus id est.
    Etiam tristique nisi et tristique auctor.

```js
// This is a code block inside of a blockquote
cpu = from(bucket:"telegraf/autogen")
  |> range(start:-30m)
  |> filter(fn:(r) => r._measurement == "cpu")
```

###### This is a table in a blockquote
| Column 1 | Column 2 | Column 3 | Column 4 |
| -------- | -------- | -------- | -------- |
| Row 1.1  | Row 1.2  | Row 1.3  | Row 1.4  |
| Row 2.1  | Row 2.2  | Row 2.3  | Row 2.4  |
| Row 3.1  | Row 3.2  | Row 3.3  | Row 3.4  |
| Row 4.1  | Row 4.2  | Row 4.3  | Row 4.4  |

{{% /note %}}

{{% warn %}}
This is a basic warning.
{{% /warn %}}


{{% warn %}}
This is a multiple paragraph blockquote with internal elements.
Lorem ipsum dolor sit amet, consectetur adipiscing elit.
Lorem ipsum dolor sit amet, consectetur adipiscing elit.
Lorem ipsum dolor sit amet, consectetur adipiscing elit.

Nunc rutrum, metus id scelerisque euismod, erat ante, ac congue enim risus id est.
Etiam tristique nisi et tristique auctor.
Nunc rutrum, metus id scelerisque euismod, erat ante, ac congue enim risus id est.
Etiam tristique nisi et tristique auctor.

## h2 This is a header2
Nunc rutrum, metus id scelerisque euismod, erat ante, ac congue enim risus id est.
Etiam tristique nisi et tristique auctor.

{{< img-hd src="/img/test-image-2.png" alt="Test Image" />}}

### h3 This is a header3
Nunc rutrum, metus id scelerisque euismod, erat ante, ac congue enim risus id est.
Etiam tristique nisi et tristique auctor.

#### h4 This is a header4
Nunc rutrum, metus id scelerisque euismod, erat ante, ac congue enim risus id est.
Etiam tristique nisi et tristique auctor.

##### h5 This is a header5
Nunc rutrum, metus id scelerisque euismod, erat ante, ac congue enim risus id est.
Etiam tristique nisi et tristique auctor.

###### h6 This is a header6
Nunc rutrum, metus id scelerisque euismod, erat ante, ac congue enim risus id est.
Etiam tristique nisi et tristique auctor.

> Nunc rutrum, metus id scelerisque euismod, erat ante, ac congue enim risus id est.
> Etiam tristique nisi et tristique auctor.
> Nunc rutrum, metus id scelerisque euismod, erat ante, ac congue enim risus id est.
> Etiam tristique nisi et tristique auctor.

#### Inline Styles
This is an [inline link](#). This is `inline code`.
This is an [`inline code link`](#) .
This is **bold**. This is _italic_.

- Unordered list line-item 1
- Unordered list line-item 2
  - Unordered list line-item 2.1
  - Unordered list line-item 2.2
  - Unordered list line-item 2.3
- Unordered list line-item 3
-   Unordered list line-item with multiple paragraphs.
    Lorem ipsum dolor sit amet, consectetur adipiscing elit.
    Nunc rutrum, metus id scelerisque euismod, erat ante, ac congue enim risus id est.
    Etiam tristique nisi et tristique auctor.

    Lorem ipsum dolor sit amet, consectetur adipiscing elit.
    Nunc rutrum, metus id scelerisque euismod, erat ante, ac congue enim risus id est.
    Etiam tristique nisi et tristique auctor.

-   Unordered list line-item with multiple paragraphs.
    Lorem ipsum dolor sit amet, consectetur adipiscing elit.
    Nunc rutrum, metus id scelerisque euismod, erat ante, ac congue enim risus id est.
    Etiam tristique nisi et tristique auctor.

    Lorem ipsum dolor sit amet, consectetur adipiscing elit.
    Nunc rutrum, metus id scelerisque euismod, erat ante, ac congue enim risus id est.
    Etiam tristique nisi et tristique auctor.

1.  Unordered list line-item 1
2.  Unordered list line-item 2
  1.  Unordered list line-item 2.1
  2.  Unordered list line-item 2.2
  3.  Unordered list line-item 2.3
3.  Unordered list line-item 3
4.  Unordered list line-item with multiple paragraphs.
    Lorem ipsum dolor sit amet, consectetur adipiscing elit.
    Nunc rutrum, metus id scelerisque euismod, erat ante, ac congue enim risus id est.
    Etiam tristique nisi et tristique auctor.

    Lorem ipsum dolor sit amet, consectetur adipiscing elit.
    Nunc rutrum, metus id scelerisque euismod, erat ante, ac congue enim risus id est.
    Etiam tristique nisi et tristique auctor.

5.  Unordered list line-item with multiple paragraphs.
    Lorem ipsum dolor sit amet, consectetur adipiscing elit.
    Nunc rutrum, metus id scelerisque euismod, erat ante, ac congue enim risus id est.
    Etiam tristique nisi et tristique auctor.

    Lorem ipsum dolor sit amet, consectetur adipiscing elit.
    Nunc rutrum, metus id scelerisque euismod, erat ante, ac congue enim risus id est.
    Etiam tristique nisi et tristique auctor.

```js
// This is a code block inside of a blockquote
cpu = from(bucket:"telegraf/autogen")
  |> range(start:-30m)
  |> filter(fn:(r) => r._measurement == "cpu")
```

###### This is a table in a blockquote
| Column 1 | Column 2 | Column 3 | Column 4 |
| -------- | -------- | -------- | -------- |
| Row 1.1  | Row 1.2  | Row 1.3  | Row 1.4  |
| Row 2.1  | Row 2.2  | Row 2.3  | Row 2.4  |
| Row 3.1  | Row 3.2  | Row 3.3  | Row 3.4  |
| Row 4.1  | Row 4.2  | Row 4.3  | Row 4.4  |

{{% /warn %}}

{{< tabs-wrapper >}}
{{% tabs %}}
[tab 1.1](#)
[tab 1.2](#)
[tab 1.3](#)
[tab 1.4](#)
{{% /tabs %}}

{{% tab-content %}}
This is a paragraph. Lorem ipsum dolor sit amet, consectetur adipiscing elit. Nunc rutrum, metus id scelerisque euismod, erat ante suscipit nibh, ac congue enim risus id est. Etiam tristique nisi et tristique auctor. Morbi eu bibendum erat. Sed ullamcorper, dui id lobortis efficitur, mauris odio pharetra neque, vel tempor odio dolor blandit justo.

## h2 This is a header2
This is a paragraph. Lorem ipsum dolor sit amet, consectetur adipiscing elit. Nunc rutrum, metus id scelerisque euismod, erat ante suscipit nibh, ac congue enim risus id est. Etiam tristique nisi et tristique auctor. Morbi eu bibendum erat. Sed ullamcorper, dui id lobortis efficitur, mauris odio pharetra neque, vel tempor odio dolor blandit justo.

This is a paragraph. Lorem ipsum dolor sit amet, consectetur adipiscing elit. Nunc rutrum, metus id scelerisque euismod, erat ante suscipit nibh, ac congue enim risus id est. Etiam tristique nisi et tristique auctor. Morbi eu bibendum erat. Sed ullamcorper, dui id lobortis efficitur, mauris odio pharetra neque, vel tempor odio dolor blandit justo.

{{< code-tabs-wrapper >}}
{{% code-tabs %}}
[Flux](#)
[InfluxQL](#)
{{% /code-tabs %}}

{{% code-tab-content %}}
```js
data = from(bucket: "telegraf/autogen")
  |> range(start: -15m)
  |> filter(fn: (r) =>
    r._measurement == "mem" AND
    r._field == "used_percent"
  )
```
{{% /code-tab-content %}}
{{% code-tab-content %}}
```sql
SELECT "used_percent"
FROM "telegraf"."autogen"."mem"
WHERE time > now() - 15m
```
{{% /code-tab-content %}}
{{< /code-tabs-wrapper >}}

{{% /tab-content %}}

{{% tab-content %}}
This is tab 1.2 content.
{{% /tab-content %}}

{{% tab-content %}}
This is tab 1.3 content.
{{% /tab-content %}}

{{% tab-content %}}
This is tab 1.4 content.
{{% /tab-content %}}

{{< /tabs-wrapper >}}

{{< tabs-wrapper >}}
{{% tabs %}}
[tab 2.1](#)
[tab 2.2](#)
[tab 2.3](#)
[tab 2.4](#)
{{% /tabs %}}

{{% tab-content %}}
This is tab 2.1 content.
{{% /tab-content %}}

{{% tab-content %}}
This is tab 2.2 content.
{{% /tab-content %}}

{{% tab-content %}}
This is tab 2.3 content.
{{% /tab-content %}}

{{% tab-content %}}
This is tab 2.4 content.
{{% /tab-content %}}

{{< /tabs-wrapper >}}

{{% truncate %}}
This is truncated content.  
This is truncated content.  
This is truncated content.  
This is truncated content.  
This is truncated content.  
This is truncated content.  
This is truncated content.  
This is truncated content.  
This is truncated content.  
This is truncated content.  
This is truncated content.  
This is truncated content.  
This is truncated content.  
This is truncated content.  
This is truncated content.  
This is truncated content.  
This is truncated content.  
This is truncated content.  
This is truncated content.  
This is truncated content.  
This is truncated content.  
This is truncated content.  
This is truncated content.  
This is truncated content.  
This is truncated content.  
This is truncated content.  
This is truncated content.  
{{% /truncate %}}<|MERGE_RESOLUTION|>--- conflicted
+++ resolved
@@ -7,13 +7,9 @@
 weight: 1
 #enterprise_all: true
 enterprise_some: true
-<<<<<<< HEAD
-#draft: true
-=======
 cloud_all: true
 #cloud_some: true
 draft: true
->>>>>>> a12c3eed
 "v2.0/tags": [influxdb]
 ---
 
