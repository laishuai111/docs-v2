---
title: View tasks
seotitle: View created tasks that process data in InfluxDB
description: >
<<<<<<< HEAD
  View existing data processing tasks using the InfluxDB UI or the `influx` CLI.
=======
  How to view all created data processing tasks using the InfluxDB user interface
  or the `influx` command line interface.
>>>>>>> aba4442e
menu:
  v2_0:
    name: View tasks
    parent: Manage tasks
weight: 202
---

## View tasks in the InfluxDB UI
Click the **Tasks** icon in the left navigation to view the lists of tasks.

{{< nav-icon "tasks" >}}

### Filter the list of tasks

1. Click the **Show Inactive** {{< icon "toggle" >}} toggle to include or exclude
   inactive tasks in the list.
2. Enter text in the **Filter tasks** field to search for tasks by name or label.
3. Click on the heading of any column to sort by that field.

## View tasks with the influx CLI
Use the `influx task find` command to return a list of created tasks.

```sh
influx task find
```

#### Filter tasks using the CLI
Other filtering options such as filtering by organization or user,
or limiting the number of tasks returned, are available.
See the [`influx task find` documentation](/v2.0/reference/cli/influx/task/find)
for information about other available flags.<|MERGE_RESOLUTION|>--- conflicted
+++ resolved
@@ -2,12 +2,7 @@
 title: View tasks
 seotitle: View created tasks that process data in InfluxDB
 description: >
-<<<<<<< HEAD
   View existing data processing tasks using the InfluxDB UI or the `influx` CLI.
-=======
-  How to view all created data processing tasks using the InfluxDB user interface
-  or the `influx` command line interface.
->>>>>>> aba4442e
 menu:
   v2_0:
     name: View tasks
