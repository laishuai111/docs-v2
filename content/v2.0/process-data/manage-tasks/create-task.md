--- conflicted
+++ resolved
@@ -2,12 +2,7 @@
 title: Create a task
 seotitle: Create a task for processing data in InfluxDB
 description: >
-<<<<<<< HEAD
   Create a data processing task in InfluxDB using the InfluxDB UI or the `influx` CLI.
-=======
-  How to create a task that processes data in InfluxDB using the InfluxDB user
-  interface or the `influx` command line interface.
->>>>>>> aba4442e
 menu:
   v2_0:
     name: Create a task
@@ -50,20 +45,12 @@
 
     {{< nav-icon "tasks" >}}
 
-<<<<<<< HEAD
-2. Click **+ Create Task** in the upper right and select **New Task**.
-3. In the left panel, specify the task options.
-   See [Task options](/v2.0/process-data/task-options)for detailed information about each option.
-4. In the right panel, enter your task script.
-5. Click **Save** in the upper right.
-=======
 2. Click **{{< icon "plus" >}} Create Task** in the upper right.
 3. Select **New Task**.
 4. In the left panel, specify the task options.
    See [Task options](/v2.0/process-data/task-options) for detailed information about each option.
 5. In the right panel, enter your task script.
 6. Click **Save** in the upper right.
->>>>>>> aba4442e
 
 {{< img-hd src="/img/2-0-tasks-create-edit.png" title="Create a task" />}}
 
@@ -72,16 +59,11 @@
 
     {{< nav-icon "tasks" >}}
 
-<<<<<<< HEAD
-2. Click **+ Create Task** in the upper right and select **Import Task**.
-3. Drag and drop or select a file to upload.
-4. Click **Import JSON as Task**.
-=======
 2. Click **+ Create Task** in the upper right.
 3. Select **Import Task**.
 4. Upload a JSON task file using one of the following options:
     - Drag and drop a JSON task file in the specified area.
-    - Click to upload and the area to select the JSON task from from your file manager. 
+    - Click to upload and the area to select the JSON task from from your file manager.
     - Select the **JSON** option and paste in raw task JSON.
 5. Click **Import JSON as Task**.
 
@@ -93,7 +75,6 @@
 2. Select **Templates**.
 3. Hover over the template to use to create the task and click **Create**.
 
->>>>>>> aba4442e
 
 ### Clone a task
 1. Click on the **Tasks** icon in the left navigation menu.
