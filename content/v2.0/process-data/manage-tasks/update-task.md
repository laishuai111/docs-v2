--- conflicted
+++ resolved
@@ -2,12 +2,7 @@
 title: Update a task
 seotitle: Update a task for processing data in InfluxDB
 description: >
-<<<<<<< HEAD
   Update a data processing task in InfluxDB using the InfluxDB UI or the `influx` CLI.
-=======
-  How to update a task that processes data in InfluxDB using the InfluxDB user
-  interface or the `influx` command line interface.
->>>>>>> aba4442e
 menu:
   v2_0:
     name: Update a task
