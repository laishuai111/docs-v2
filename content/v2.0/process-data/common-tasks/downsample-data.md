--- conflicted
+++ resolved
@@ -8,12 +8,8 @@
   v2_0:
     name: Downsample data
     parent: Common tasks
-<<<<<<< HEAD
-    weight: 4
+weight: 201
 v2.0/tags: [tasks]
-=======
-weight: 201
->>>>>>> 2584d0a2
 ---
 
 One of the most common use cases for InfluxDB tasks is downsampling data to reduce
