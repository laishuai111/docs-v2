---
title: Visualization types
description: >
  InfluxDB dashboards support multiple visualization types including line graphs,
  gauges, tables, and more.
menu:
  v2_0:
    name: Visualization types
    parent: Visualize data
weight: 101
---
The InfluxDB's user interface's (UI) dashboard views support the following visualization types,
which can be selected in the **Visualization Type** selection view of the
[Data Explorer](/v2.0/visualize-data/explore-metrics).

Each of the available visualization types and available user controls are described below.

<<<<<<< HEAD
* [Graph](#graph)
* [Graph + Single Stat](#graph-single-stat)
* [Histogram](#histogram)
=======
* [Line Graph](#line-graph)
* [Stacked Graph](#stacked-graph)
* [Step Graph](#step-graph)
>>>>>>> 8279b361
* [Single Stat](#single-stat)
* [Gauge](#gauge)
* [Table](#table)

### Graph

There are several types of graphs you can create.

To select this view, select the **Graph** option from the visualization dropdown in the upper right.

#### Graph Controls

To view **Graph** controls, click the settings (gear) icon next to the visualization dropdown in the upper right.

* **Geometry**: Select from the following options:
  - **Line**: Display a time series in a line graph.
  - **Stacked**: Display multiple time series bars as segments stacked on top of each other.
  - **Step**: Display a time series in a staircase graph.
  - **Bar**: Display the specified time series using a bar chart.
* **Line Colors**: Select a color scheme to use for your graph.
* **Title**: y-axis title. Enter title, if using a custom title.
* **Min**: Minimum y-axis value.
  - **Auto** or **Custom**: Enable or disable auto-setting.
* **Max**: Maximum y-axis value.  
  - **Auto** or **Custom**: Enable or disable auto-setting.
* **Y-Value's Prefix**: Prefix to be added to y-value.
* **Y-Value's Suffix**: Suffix to be added to y-value.
* **Y-Value's Format**: Select between **K/M/B** (Thousand/Million/Billion), **K/M/G** (Kilo/Mega/Giga), or **Raw**.
* **Scale**: Toggle between **Linear** and **Logarithmic**.

##### Line Graph example

![Line Graph example](/img/chrono-viz-line-graph-example.png)

##### Stacked Graph example

![Stacked Graph example](/img/chrono-viz-stacked-graph-example.png)

#### Step-Plot Graph example

![Step-Plot Graph example](/img/chrono-viz-step-plot-graph-example.png)

##### Bar Graph example

![Bar Graph example](/img/chrono-viz-bar-graph-example.png)

### Graph + Single Stat

The **Graph + Single Stat** view displays the specified time series in a line graph and overlays the single most recent value as a large numeric value.

To select this view, select the **Graph + Single Stat** option from the visualization dropdown in the upper right.

#### Graph + Single Stat Controls

To view **Graph + Single Stat** controls, click the settings (gear) icon next to the visualization dropdown in the upper right.

* **Line Colors**: Select the a color scheme to use for your graph.

* **Left Y Axis** section:
  * **Title**: y-axis title. Enter title, if using a custom title.
  * **Min**: Minimum y-axis value.
    - **Auto** or **Custom**: Enable or disable auto-setting.
  * **Max**: Maximum y-axis value.  
    - **Auto** or **Custom**: Enable or disable auto-setting.
  * **Y-Value's Prefix**: Prefix to be added to y-value.
  * **Y-Value's Suffix**: Suffix to be added to y-value.
  * **Y-Value's Format**: Select between **K/M/B** (Thousand/Million/Billion), **K/M/G** (Kilo/Mega/Giga), or **Raw**.
  * **Scale**: Toggle between **Linear** and **Logarithmic**.

* **Customize Single-Stat** section:  
  * **Prefix**: Prefix to be added to the single stat.
  * **Suffix**: Suffix to be added to the single stat.
  * **Decimal Places**: The number of decimal places to display for the single stat.
    - **Auto** or **Custom**: Enable or disable auto-setting.

* **Colorized Thresholds** section:
  * **Base Color**: Select a base, or background, color from the selection list.
  * **Add a Threshold**: Change the color of the single stat based on the current value.
    *  **Value is**: Enter the value at which the single stat should appear in the selected color. Choose a color from the dropdown menu next to the value.
  * **Colorization**: Choose **Text** for the single stat to change color based on the configured thresholds. Choose **Background** for the background of the graph to change color based on the configured thresholds.

#### Graph + Single Stat example

![Line Graph + Single Stat example](/img/chrono-viz-line-graph-single-stat-example.png)

### Histogram

A histogram is a way to view the distribution of data. Unlike column charts, histograms have no time axis. The y-axis is dedicated to count, and the x-axis is divided into bins.

To select this view, select the **Histogram** option from the visualization dropdown in the upper right.

#### Histogram Controls

To view **Histogram** controls, click the settings (gear) icon next to the visualization dropdown in the upper right.

* **Data** section:
  * **Column**: The column to select data from.
  * **Group By**: The tags to sort by.
* **Options** section:
  * **Color Scheme**: Select a color scheme to use for your graph.
  * **Positioning**: Select (**Stacked**) to display data stacked on top of each other for each bin, or select
  * **Bins**: Enter a number of bins to divide data into or select Auto to automatically calculate the number of bins.
    * **Auto** or **Custom**: Enable or disable auto-setting.

#### Histogram example

![Histogram example](/img/histogram_example.png)

### Single Stat

The **Single Stat** view displays the most recent value of the specified time series as a numerical value.

To select this view, select the **Single Stat** option from the visualization dropdown in the upper right.

#### Single Stat Controls

To view **Single Stat** controls, click the settings (gear) icon next to the visualization dropdown in the upper right.

* **Customize Single-Stat** section:  
  * **Prefix**: Prefix to be added to the single stat.
  * **Suffix**: Suffix to be added to the single stat.
  * **Decimal Places**: The number of decimal places to display for the single stat.
    - **Auto** or **Custom**: Enable or disable auto-setting.

* **Colorized Thresholds** section:
  * **Base Color**: Select a base, or background, color from the selection list.
  * **Add a Threshold**: Change the color of the single stat based on the current value.
    *  **Value is**: Enter the value at which the single stat should appear in the selected color. Choose a color from the dropdown menu next to the value.
  * **Colorization**: Choose **Text** for the single stat to change color based on the configured thresholds. Choose **Background** for the background of the graph to change color based on the configured thresholds.

### Gauge

The **Gauge** view displays the single value most recent value for a time series in a gauge view.

To select this view, select the **Gauge** option from the visualization dropdown in the upper right.

#### Gauge Controls

To view **Gauge** controls, click the settings (gear) icon next to the visualization dropdown in the upper right.

* **Customize Gauge** section:  
  * **Prefix**: Prefix to be added to the gauge.
  * **Suffix**: Suffix to be added to the gauge.
  * **Decimal Places**: The number of decimal places to display for the the gauge.
    - **Auto** or **Custom**: Enable or disable auto-setting.

* **Colorized Thresholds** section:
  * **Base Color**: Select a base, or background, color from the selection list.
  * **Add a Threshold**: Change the color of the gauge based on the current value.
    *  **Value is**: Enter the value at which the gauge should appear in the selected color. Choose a color from the dropdown menu next to the value.

#### Gauge example

![Gauge example](/img/chrono-viz-gauge-example.png)

### Table

The **Table** option displays the results of queries in a tabular view, which is sometimes easier to analyze than graph views of data.

To select this view, select the **Table** option from the visualization dropdown in the upper right.

#### Table Controls

To view **Table** controls, click the settings (gear) icon next to the visualization dropdown in the upper right.

* **Customize Table** section:
  * **Default Sort Field**: Select the default sort field. Default is **time**.
  * **Time Format**: Select the time format.
      - Options include: `MM/DD/YYYY HH:mm:ss` (default), `MM/DD/YYYY HH:mm:ss.SSS`, `YYYY-MM-DD HH:mm:ss`, `HH:mm:ss`, `HH:mm:ss.SSS`, `MMMM D, YYYY HH:mm:ss`, `dddd, MMMM D, YYYY HH:mm:ss`, or `Custom`.
      * **Default Sort Field**: Select the default sort field. Default is **time**.
  * **Decimal Places**: Enter the number of decimal places. Default (empty field) is **unlimited**.
    - **Auto** or **Custom**: Enable or disable auto-setting.

* **Column Settings** section:
  * **First Column**: Toggle to **Fixed** to lock the first column so that the listings are always visible. Threshold settings do not apply in the first column when locked.
  * **Table Columns**:
    - Enter a new name to rename any of the columns.
    - Click the eye icon next to a column to hide it.
    - [additional]: Enter name for each additional column.
    - Change the order of the columns by dragging to the desired position.

* **Colorized Thresholds** section:
  * **Base Color**: Select a base, or background, color from the selection list.
  * **Add a Threshold**: Change the color of the table based on the current value.
    *  **Value is**: Enter the value at which the table should appear in the selected color. Choose a color from the dropdown menu next to the value.

#### Table view example

![Table example](/img/chrono-viz-table-example.png)<|MERGE_RESOLUTION|>--- conflicted
+++ resolved
@@ -15,15 +15,10 @@
 
 Each of the available visualization types and available user controls are described below.
 
-<<<<<<< HEAD
+
 * [Graph](#graph)
 * [Graph + Single Stat](#graph-single-stat)
 * [Histogram](#histogram)
-=======
-* [Line Graph](#line-graph)
-* [Stacked Graph](#stacked-graph)
-* [Step Graph](#step-graph)
->>>>>>> 8279b361
 * [Single Stat](#single-stat)
 * [Gauge](#gauge)
 * [Table](#table)
