--- conflicted
+++ resolved
@@ -26,21 +26,12 @@
 ```
 
 ## Flags
-<<<<<<< HEAD
-| Flag            | Description                 | Input type |
-|:----            |:-----------                 |:----------:|
-| `-h`, `--help`  | Help for `secret update`    |            |
-| `-k`, `--key`   | Secret key _**(required)**_ | string     |
-| `-o`, `--org`   | Organization name           | string     |
-| `--org-id`      | Organization ID             | string     |
-| `-v`, `--value` | Secret value                | string     |
-=======
-| Flag           | Description                   | Input type | {{< cli/mapped >}} |
-|:----           |:-----------                   |:----------:|:------------------ |
-| `-h`, `--help` | Help for the `update` command |            |                    |
-| `-k`, `--key`  | **(Required)** Secret key     | string     |                    |
-| `-o`, `--org`  | Organization name             | string     | `INFLUX_ORG`       |
-| `--org-id`     | Organization ID               | string     | `INFLUX_ORG_ID`    |
->>>>>>> 300db9d0
+| Flag            | Description                   | Input type | {{< cli/mapped >}} |
+|:----            |:-----------                   |:----------:|:------------------ |
+| `-h`, `--help`  | Help for the `update` command |            |                    |
+| `-k`, `--key`   | **(Required)** Secret key     | string     |                    |
+| `-o`, `--org`   | Organization name             | string     | `INFLUX_ORG`       |
+| `--org-id`      | Organization ID               | string     | `INFLUX_ORG_ID`    |
+| `-v`, `--value` | Secret value                  | string     |                    |
 
 {{% cli/influx-global-flags %}}