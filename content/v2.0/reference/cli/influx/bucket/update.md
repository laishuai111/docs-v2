---
title: influx bucket update
description: The `influx bucket update` command updates information associated with buckets in InfluxDB.
menu:
  v2_0_ref:
    name: influx bucket update
    parent: influx bucket
weight: 201
---

The `influx bucket update` command updates information associated with buckets in InfluxDB.

## Usage
```
influx bucket update [flags]
```

## Flags
<<<<<<< HEAD
| Flag |                  | Description                                                | Input type  | {{< cli/mapped >}}    |
|:---- |:---              |:-----------                                                |:----------: |:------------------    |
| `-d` | `--description`  | Bucket description                                         | string      |                       |
| `-h` | `--help`         | Help for the `update` command                              |             |                       |
|      | `--hide-headers` | Hide table headers (default `false`)                       |             | `INFLUX_HIDE_HEADERS` |
|      | `--host`         | HTTP address of InfluxDB (default `http://localhost:9999`) | string      | `INFLUX_HOST`         |
| `-i` | `--id`           | **(Required)** Bucket ID                                   | string      |                       |
|      | `--json`         | Output data as JSON (default `false`)                      |             | `INFLUX_OUTPUT_JSON`  |
| `-n` | `--name`         | New bucket name                                            | string      | `INFLUX_BUCKET_NAME`  |
| `-r` | `--retention`    | New duration bucket will retain data                       | duration    |                       |
|      | `--skip-verify`  | Skip TLS certificate verification                          |             |                       |
| `-t` | `--token`        | Authentication token                                       | string      | `INFLUX_TOKEN`        |
=======
| Flag |                  | Description                           | Input type  | {{< cli/mapped >}}    |
|:---- |:---              |:-----------                           |:----------: |:------------------    |
| `-d` | `--description`  | Bucket description                    | string      |                       |
| `-h` | `--help`         | Help for the `update` command         |             |                       |
|      | `--hide-headers` | Hide table headers (default `false`)  |             | `INFLUX_HIDE_HEADERS` |
| `-i` | `--id`           | **(Required)** Bucket ID              | string      |                       |
|      | `--json`         | Output data as JSON (default `false`) |             | `INFLUX_OUTPUT_JSON`  |
| `-n` | `--name`         | New bucket name                       | string      | `INFLUX_BUCKET_NAME`  |
| `-r` | `--retention`    | New duration the bucket will retain data (0 is infinite, default is 0). | duration    |                       |

{{% note %}}
Valid `--retention` units are nanoseconds (`ns`), microseconds (`us` or `µs`), milliseconds (`ms`), seconds (`s`), minutes (`m`), hours (`h`), days (`d`), and weeks (`w`).
{{% /note %}}

{{% cli/influx-global-flags %}}
>>>>>>> 531cfb8b
<|MERGE_RESOLUTION|>--- conflicted
+++ resolved
@@ -16,7 +16,6 @@
 ```
 
 ## Flags
-<<<<<<< HEAD
 | Flag |                  | Description                                                | Input type  | {{< cli/mapped >}}    |
 |:---- |:---              |:-----------                                                |:----------: |:------------------    |
 | `-d` | `--description`  | Bucket description                                         | string      |                       |
@@ -29,20 +28,8 @@
 | `-r` | `--retention`    | New duration bucket will retain data                       | duration    |                       |
 |      | `--skip-verify`  | Skip TLS certificate verification                          |             |                       |
 | `-t` | `--token`        | Authentication token                                       | string      | `INFLUX_TOKEN`        |
-=======
-| Flag |                  | Description                           | Input type  | {{< cli/mapped >}}    |
-|:---- |:---              |:-----------                           |:----------: |:------------------    |
-| `-d` | `--description`  | Bucket description                    | string      |                       |
-| `-h` | `--help`         | Help for the `update` command         |             |                       |
-|      | `--hide-headers` | Hide table headers (default `false`)  |             | `INFLUX_HIDE_HEADERS` |
-| `-i` | `--id`           | **(Required)** Bucket ID              | string      |                       |
-|      | `--json`         | Output data as JSON (default `false`) |             | `INFLUX_OUTPUT_JSON`  |
-| `-n` | `--name`         | New bucket name                       | string      | `INFLUX_BUCKET_NAME`  |
-| `-r` | `--retention`    | New duration the bucket will retain data (0 is infinite, default is 0). | duration    |                       |
 
 {{% note %}}
-Valid `--retention` units are nanoseconds (`ns`), microseconds (`us` or `µs`), milliseconds (`ms`), seconds (`s`), minutes (`m`), hours (`h`), days (`d`), and weeks (`w`).
-{{% /note %}}
-
-{{% cli/influx-global-flags %}}
->>>>>>> 531cfb8b
+Valid `--retention` units are nanoseconds (`ns`), microseconds (`us` or `µs`),
+milliseconds (`ms`), seconds (`s`), minutes (`m`), hours (`h`), days (`d`), and weeks (`w`).
+{{% /note %}}