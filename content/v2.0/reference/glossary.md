---
title: Glossary
description: >
  Terms related to InfluxData products and platforms.
weight: 7
menu:
  v2_0_ref:
    name: Glossary
v2.0/tags: [glossary]
---

[A](#a) | [B](#b) | [C](#c) | [D](#d) | [E](#e) | [F](#f) | [G](#g) | [H](#h) | [I](#i) | [J](#j) | [K](#k) | [L](#l) | [M](#m) | [N](#n) | [O](#o) | [P](#p) | [Q](#q) | [R](#r) | [S](#s) | [T](#t) | [U](#u) | [V](#v) | [W](#w) | [X](#x) | [Y](#y) | [Z](#z)

## A

### agent

A background process started by (or on behalf of) a user and typically requires user input.

Telegraf is an agent that requires user input (a configuration file) to gather metrics from declared input plugins and sends metrics to declared output plugins, based on the plugins enabled for a configuration.

Related entries: [input plugin](#input-plugin), [output plugin](#output-plugin), [daemon](#daemon)

### aggregator plugin

Receives metrics from input plugins, creates aggregate metrics, and then passes aggregate metrics to configured output plugins.

Related entries: [input plugin](#input-plugin), [output plugin](#output-plugin), [processor plugin](#processor-plugin)

### aggregate

A function that returns an aggregated value across a set of points.
For a list of available aggregation functions, see [Flux built-in aggregate functions](/v2.0/reference/flux/functions/built-in/transformations/aggregates/).

Related entries: [function](#function), [selector](#selector), [transformation](#transformation)

## B

### bar graph

A visual representation used to compare variables (bars) and plot categorical data. A bar graph has spaces between bars, can be sorted in any order, and bars in the graph typically have the same width.

Related entries: [histogram](#histogram)

### batch

A collection of points in line protocol format, separated by newlines (`0x0A`).
Submitting a batch of points using a single HTTP request to the write endpoints drastically increases performance by reducing the HTTP overhead.
InfluxData typically recommends batch sizes of 5,000-10,000 points. In some use cases, performance may improve with significantly smaller or larger batches.

Related entries: [line protocol](/v2.0/reference/line-protocol/), [point](#point)

### batch size

The number of lines or individual data points in a line protocol batch. The Telegraf agent sends metrics to output plugins in batches rather than individually.
Batch size controls the size of each write batch that Telegraf sends to the output plugins.

Related entries: [output plugin](#output-plugin)

### block

In Flux, a block is a possibly empty sequence of statements within matching braces (`{ }`). Two types of blocks exist in Flux:

- Explicit blocks in the source code, for example:

```
Block         = "{" StatementList "} 
StatementList = { Statement } 
```

- Implicit blocks, including:

  - Universe: Encompasses all Flux source text.
  - Package: Each package includes a package block that contains Flux source text for the package.
  - File: Each file has a file block containing Flux source text in the file.
  - Function: Each function literal has a function block with Flux source text (even if not explicitly declared).

Related entries: [implicit block](#implicit-block), [explicit block](#explicit-block)

### boolean

A data type with two possible values: true or false.
By convention, you can express `true` as the integer `1` and false as the integer `0` (zero).

### bucket

A bucket is a named location where time series data is stored. All buckets have a retention policy, a duration of time that each data point persists. A bucket belongs to an organization.

## C

### CSV

Comma-separated values (CSV) delimits text between commas to separate values. A CSV file stores tabular data (numbers and text) in plain text. Each line of the file is a data record. Each record consists of one or more fields, separated by commas. CSV file format is not fully standardized.

InfluxData uses annotated CSV (comma-separated values) format to encode HTTP responses and results returned to the Flux csv.from() function. For more detail, see [Annotated CSV](/v2.0/reference/annotated-csv/).
<!-- enterprise 
### cardinality

Cardinality is the number of unique series in a bucket or database as a whole. 

### cluster

An InfluxDB cluster includes meta nodes, data nodes, and the InfluxDB Enterprise web server. In a cluster, meta nodes must communicate with each other and data nodes must communicate with each other and with meta nodes.
-->

### co-monitoring dashboard

The prebuilt co-monitoring dashboard displays details of your instance based on metrics from Telegraf, allowing you to monitor overall performance.

### collect

Collect and write time series data to InfluxDB using line protocol, Telegraf or InfluxDB scrapers, the InfluxDB v2 API, influx command line interface (CLI),the InfluxDB user interface (UI), and client libraries.

### collection interval

The default global interval for collecting data from each Telegraf input plugin.
The collection interval can be overridden by each individual input plugin's configuration.

Related entries: [input plugin](#input-plugin)

<!--Likely configurable for scrapers in the future.-->

### collection jitter

Collection jitter prevents every input plugin from collecting metrics simultaneously, which can have a measurable effect on the system. For each collection interval, every Telegraf input plugin will sleep for a random time between zero and the collection jitter before collecting the metrics.

Related entries: [collection interval](#collection-interval), [input plugin](#input-plugin)

### column

InfluxDB data is stored in tables within rows and columns. Columns store tag sets (indexed) and fields sets. The only required column is _time_, which stores timestamps and is included in all InfluxDB tables.

### comment

Use comments with Flux statements to describe your functions.

### common log format (CLF)

A standardized text file format used by the InfluxDB web server to create log entries when generating server log files.

### continuous query (CQ)

Continuous queries are the predecessor to tasks in InfluxDB 2.0. Continuous queries run automatically and periodically on a database.

Related entries: [function](#function)

## D

### daemon

A background process that runs without user input.

### dashboard

InfluxDB dashboards visualize time series data. Use dashboards to query and graph data.

### dashboard variable

Dashboard template variables define components of a cell query. Dashboard variables make is easier to interact with and explore your databoard data. Use the InfluxDB user interface (UI) to add predefined template variables or customize your own template variables.

### Data Explorer

Use the Data Explorer in the InfluxDB user interface (UI) to view, add, or delete variables and functions manually or using the Script Editor. 

### data model

A data model organizes elements of data and standardizes how they relate to one another and to properties of the real world entities.

Flux uses a data model built from basic data types: tables, records, columns and streams.

<!-- enterprise ### data node

Data nodes allow a system to replicate data across multiple nodes.

For high availability in InfluxDB, a cluster must have at least two data nodes. The number of data nodes in a cluster must be the same as the highest replication factor. A replication factor greater than two adds fault tolerance and query capacity in a cluster.

Data node sizes will depend on your needs. The Amazon EC2 m4.large or m4.xlarge are good starting points.

Related entries: [data service](#data-service), [replication factor](#replication-factor)
-->

### data service

Stores time series data and handles writes and queries.

Related entries: [data node](#data-node)

### data type

A data type is defined by the values it can take, the programming language used, or the operations that can be performed on it.

InfluxDB supports the following data types: float, integer, string, boolean, and timestamp.

### database

In InfluxDB 2.0, a database represents the InfluxDB instance as a whole.

Related entries: [continuous query](#continuous-query-cq), [retention policy](#retention-policy-rp), [user](#user)

### date-time

InfluxDB stores the date-time format for each data point in a timestamp with nanosecond-precision Unix time. Specifying a timestamp is options. If a timestamp isn't specified for a data point, InfluxDB uses the server’s local nanosecond timestamp in UTC.

### downsample

Aggregating high resolution data into lower resolution data to preserve disk space.

### duration

A data type that represents a duration of time (1s, 1m, 1h, 1d). Retention policies are set using durations. Data older than the duration is automatically dropped from the database.

Related entries: [retention policy](#retention-policy-rp)

## E

### event

Metrics gathered at irregular time intervals.

### explicit block

In Flux, a an explicit block is a possibly empty sequence of statements within matching braces (`{ }`) that is defined in the source code, for example:

```
Block         = "{" StatementList "} 
StatementList = { Statement } 
```

Related entries: [implicit block](#implicit block), [block](#block)

### expression

A combination of one or more constants, variables, operators, and functions.

## F

### field

The key-value pair in InfluxDB's data structure that records metadata and the actual data value.
Fields are required in InfluxDB's data structure and they are not indexed - queries on field values scan all points that match the specified time range and, as a result, are not performant relative to tags.

*Query tip:* Compare fields to tags; tags are indexed.

Related entries: [field key](#field-key), [field set](#field-set), [field value](#field-value), [tag](#tag)

### field key

The key of the key-value pair.
Field keys are strings and they store metadata.

Related entries: [field](#field), [field set](#field-set), [field value](#field-value), [tag key](#tag-key)

### field set

The collection of field keys and field values on a point.

Related entries: [field](#field), [field key](#field-key), [field value](#field-value), [point](#point)

### field value

The value of a key-value pair.
Field values are the actual data; they can be strings, floats, integers, or booleans.
A field value is always associated with a timestamp.

Field values are not indexed - queries on field values scan all points that match the specified time range and, as a result, are not performant.

*Query tip:* Compare field values to tag values; tag values are indexed.

Related entries: [field](#field), [field key](#field-key), [field set](#field-set), [tag value](#tag-value), [timestamp](#timestamp)

### file block

A file block is a fixed-length chunk of data read into memory when requested by an application.

Related entries: [block](#block)

### float

A float represents real numbers and is written with a decimal point dividing the integer and fractional parts. For example, 1.0, 3.14.

### flush interval

The global interval for flushing data from each Telegraf output plugin to its destination.
This value should not be set lower than the collection interval.

Related entries: [collection interval](#collection-interval), [flush jitter](#flush-jitter), [output plugin](#output-plugin)

### flush jitter

Flush jitter prevents every Telegraf output plugin from sending writes simultaneously, which can overwhelm some data sinks.
Each flush interval, every Telegraf output plugin will sleep for a random time between zero and the flush jitter before emitting metrics.
Flush jitter smooths out write spikes when running a large number of Telegraf instances.

Related entries: [flush interval](#flush-interval), [output plugin](#output-plugin)

### Flux

A lightweight scripting language for querying databases (like InfluxDB) and working with data.

### function

<<<<<<< HEAD
Flux functions aggregate, select, and transform time series data. For a complete list of Flux functions, see [Flux functions](/v2.0/reference/flux/functions/all-functions/). 
=======
Flux functions aggregate, select, and transform time series data. For a complete list of Flux functions, see [Flux functions](/v2.0/reference/flux/functions/all-functions/).
<!--Or opt to use Flux functions' predecessor, InfluxQL functions. See [InfluxQL functions](/influxdb/v1.7/query_language/functions/) for a complete list. -->
>>>>>>> d31105ab

Related entries: [aggregation](#aggregation), [selector](#selector), [transformation](#transformation)

### function block

In Flux, each file has a file block containing all Flux source text in that file. Each function literal has its own function block even if not explicitly declared. 

## G

### gauge

 A type of visualization that displays the single most recent value for a time series. A gauge typically displays one or more measures from a single row, and is not designed to display multiple rows of data. Elements include a range, major and minor tick marks (within the range), and a pointer (needle) indicating the single most recent value.

### graph

A diagram that visually depicts the relation between variable quantities measured along specified axes.

### gzip

gzip is a type of data compression that compress chunks of data, which is restored by unzipping compressed gzip files.
the gzip file extension is `.gz`.

## H

<!--enterprise
### Hinted Handoff (HH)

Offers full write availability on an InfluxDB cluster. Hinted handoff improves response consistency after temporary outages such as network failures.

-->

### histogram

A visual representation of statistical information that uses rectangles to show the frequency of data items in successive, equal intervals or bins.

## I

### identifier

Identifiers are tokens that refer to task names, bucket names, field keys,
measurement names, subscription names, tag keys, and
user names.
For examples and rules, see [Flux language lexical elements](/v2.0/reference/flux/language/lexical-elements/#identifiers).

Related entries:
[bucket](#bucket)
[field key](#field-key),
[measurement]/#measurement),
[retention policy](#retention-policy-rp),
[tag key](#tag-key),
[user](#user)

### implicit block

In Flux, an implicit block is a possibly empty sequence of statements within matching braces ({ }) that includes the following types:

  - Universe: Encompasses all Flux source text.
  - Package: Each package includes a package block that contains Flux source text for the package.
  - File: Each file has a file block containing Flux source text in the file.
  - Function: Each function literal has a function block with Flux source text (even if not explicitly declared).

Related entries: [explict block](#explicit-block), [block](#block)

### influx
A command line interface (CLI) that interacts with the InfluxDB daemon (influxd).

### influxd
The InfluxDB daemon that runs the InfluxDB server and other required processes.

### InfluxDB

An open-source time series database (TSDB) developed by InfluxData. Written in Go and optimized for fast, high-availability storage and retrieval of time series data in fields such as operations monitoring, application metrics, Internet of Things sensor data, and real-time analytics.

### InfluxDB UI

The graphical web interface provided by InfluxDB for visualizing data and managing InfluxDB functionality.

### InfluxQL

The SQL-like query language used to query data in InfluxDB 1.x.

### input plugin

Telegraf input plugins actively gather metrics and deliver them to the core agent, where aggregator, processor, and output plugins can operate on the metrics.
In order to activate an input plugin, it needs to be enabled and configured in Telegraf's configuration file.

Related entries: [aggregator plugin](/telegraf/v1.10/concepts/glossary/#aggregator-plugin), [collection interval](/telegraf/v1.10/concepts/glossary/#collection-interval), [output plugin](/telegraf/v1.10/concepts/glossary/#output-plugin), [processor plugin](/telegraf/v1.10/concepts/glossary/#processor-plugin)

<!-- ### instance

### int (data type)

## J

### JWT

### Jaeger

### Java Web Tokens

### join

## K

### keyword

-->

## L

<!-- ### literal

### load balancing

### Log Viewer

### logging

-->

### Line Protocol (LP)

The text based format for writing points to InfluxDB. See [Line Protocol](/v2.0/reference/line-protocol/).

## M

### measurement

The part of InfluxDB's structure that describes the data stored in the associated fields.
Measurements are strings.

Related entries: [field](#field), [series](#series)

### member

A user in an organization. <!--or a node in a cluster. -->

<!--### meta node - in development

A node that runs the meta service.

For high availability, installations must have three meta nodes.
Meta nodes can be very modestly sized instances like an EC2 t2.micro or even a
nano.
For additional fault tolerance, installations may use five meta nodes. The
number of meta nodes must be an odd number.

Related entries: [meta service](#meta-service)

### meta service

The consistent data store that keeps state about the cluster, including which
servers, buckets, users, tasks, subscriptions, and blocks of time exist.

Related entries: [meta node](#meta-node)

-->

### metastore

Contains internal information about the status of the system.
The metastore contains the user information, buckets, shard metadata, tasks, and subscriptions.

Related entries: [bucket](#bucket), [retention policy](#retention-policy-rp), [user](#user)

### metric

Data tracked over time.

### metric buffer

The metric buffer caches individual metrics when writes are failing for an Telegraf output plugin.
Telegraf will attempt to flush the buffer upon a successful write to the output.
The oldest metrics are dropped first when this buffer fills.

Related entries: [output plugin](/#output-plugin)

<!-- ### missing value
-->

## N

### node

An independent `influxd` process.

Related entries: [server](#server)

### now()

The local server's nanosecond timestamp.

### null

A data type that represents a missing or unknown value. Denoted by the null value.

## O

### operator

A symbol that usually represents an action or process. For example: `+`, `-`, `>`.

### operand

The object or value on either side of an operator.

<!-- ### option

### option assignment
-->
### organization

A workspace for a group of users. All dashboards, tasks, buckets, members, and so on, belong to an organization.

### output plugin

Telegraf output plugins deliver metrics to their configured destination. In order to activate an output plugin, it needs to be enabled and configured in Telegraf's configuration file.

Related entries: [aggregator plugin](/telegraf/v1.10/concepts/glossary/#aggregator-plugin), [flush interval](/telegraf/v1.10/concepts/glossary/#flush-interval), [input plugin](/telegraf/v1.10/concepts/glossary/#input-plugin), [processor plugin](/telegraf/v1.10/concepts/glossary/#processor-plugin)

## P

### parameter

A key-value pair used to pass information to functions.
<!--
### pipe
-->
### pipe-forward operator

An operator (`|>`) used in Flux to chain operations together. Specifies the output from a function is input to next function.

### point

A point in the InfluxDB data structure that consists of a single collection of fields in a series. Each point is uniquely identified by its series and timestamp. In a series, you cannot store more than one point with the same timestamp.
When you write a new point to a series with a timestamp that matches an existing point, the field set becomes a union of the old and new field set, where any ties go to the new field set.

<!-- For an example, see [Frequently Asked Questions](/influxdb/v1.7/troubleshooting/frequently-asked-questions/#how-does-influxdb-handle-duplicate-points).

Related entries: [field set](/influxdb/v1.7/concepts/glossary/#field-set), [series](/influxdb/v1.7/concepts/glossary/#series), [timestamp](/influxdb/v1.7/concepts/glossary/#timestamp)

## points per second - in 1.x - obsolete?

A deprecated measurement of the rate at which data are persisted to InfluxDB.
The schema allows and even encourages the recording of multiple metric values per point, rendering points per second ambiguous.

Write speeds are generally quoted in values per second, a more precise metric.

Related entries: [point](/influxdb/v1.7/concepts/glossary/#point), [schema](/influxdb/v1.7/concepts/glossary/#schema), [values per second](/influxdb/v1.7/concepts/glossary/#values-per-second)

-->

### precision

The precision configuration setting determines the timestamp precision retained for input data points. All incoming timestamps are truncated to the specified precision. Valid precisions are `ns`, `us` or `µs`, `ms`, and `s`.

In Telegraf, truncated timestamps are padded with zeros to create a nanosecond timestamp. Telegraf output plugins emit timestamps in nanoseconds. For example, if the precision is set to `ms`, the nanosecond epoch timestamp `1480000000123456789` is truncated to `1480000000123` in millisecond precision and padded with zeroes to make a new, less precise nanosecond timestamp of `1480000000123000000`. Telegraf output plugins do not alter the timestamp further. The precision setting is ignored for service input plugins.

Related entries:  [aggregator plugin](#aggregator-plugin), [input plugin](#input-plugin), [output plugin](#output-plugin), [processor plugin](/#processor-plugin), [service input plugin](#service-input-plugin)

<!-- ### process -->

### processor plugin

Telegraf processor plugins transform, decorate, and filter metrics collected by input plugins, passing the transformed metrics to the output plugins.

Related entries: [aggregator plugin](#aggregator-plugin), [input plugin](#input-plugin), [output plugin](#output-plugin)

<!-- ### Prometheus format -->

## Q

### query

An operation that retrieves data from InfluxDB.
See [Query data in InfluxDB](/v2.0/query-data/).

## R

### REPL

A read-eval-print-loop is an interactive programming environment where you type a command and immediately see the result.
See [Use the influx CLI's REPL](/v2.0/query-data/get-started/syntax-basics/#use-the-influx-cli-s-repl)

### record

A tuple of named values represented using an object type.

### regular expressions

Regular expressions (regex or regexp) are patterns used to match character combinations in strings.

### retention policy (RP)

Retention policy is a duration of time that each data point persists. Retention policies are specified in a bucket.

<!--Retention polices describe how many copies of the data is stored in the cluster (replication factor), and the time range covered by shard groups (shard group duration). Retention policies are unique per bucket.
-->
Related entries: [duration](#duration), [measurement](#measurement), [replication factor](#replication-factor), [series](#series), [shard duration](#shard-duration), [tag set](#tag-set)

## S

### schema

How data is organized in InfluxDB. The fundamentals of the InfluxDB schema are buckets (which include retention policies), series, measurements, tag keys, tag values, and field keys.

<!-- See [Schema Design](/influxdb/v1.7/concepts/schema_and_data_layout/) for more information.
should we replace this with influxd generate help-schema link? -->

Related entries: [bucket](#bucket), [field key](#field-key), [measurement](#measurement), [retention policy](#retention-policy-rp), [series](#series), [tag key](#tag-key), [tag value](#tag-value)

<!-- ### scrape -->

### selector

A Flux function that returns a single point from the range of specified points.
See [Flux built-in selector functions](/v2.0/reference/flux/functions/built-in/transformations/selectors/) for a complete list of available built-in selector functions.

Related entries: [aggregation](#aggregation), [function](#function), [transformation](#transformation)

### series

A collection of data in the InfluxDB data structure that shares a measurement, tag set, and bucket.

Related entries: [field set](#field-set), [measurement](#measurement), [retention policy](/#retention-policy-rp), [tag set](#tag-set)

### series cardinality

The number of unique bucket, measurement, tag set, and field key combinations in an InfluxDB instance.

For example, assume that an InfluxDB instance has a single bucket and one measurement.
The single measurement has two tag keys: `email` and `status`.
If there are three different `email`s, and each email address is associated with two
different `status`es, the series cardinality for the measurement is 6
(3 * 2 = 6):

| email                 | status |
| :-------------------- | :----- |
| lorr@influxdata.com | start  |
| lorr@influxdata.com | finish |
| marv@influxdata.com     | start  |
| marv@influxdata.com     | finish |
| cliff@influxdata.com | start  |
| cliff@influxdata.com | finish |

In some cases, performing this multiplication may overestimate series cardinality because of the presence of dependent tags. Dependent tags are scoped by another tag and do not increase series
cardinality.
If we add the tag `firstname` to the example above, the series cardinality
would not be 18 (3 * 2 * 3 = 18).
The series cardinality would remain unchanged at 6, as `firstname` is already scoped by the `email` tag:

| email                 | status | firstname |
| :-------------------- | :----- | :-------- |
| lorr@influxdata.com | start  | lorraine  |
| lorr@influxdata.com | finish | lorraine  |
| marv@influxdata.com     | start  | marvin      |
| marv@influxdata.com     | finish | marvin      |
| cliff@influxdata.com | start  | clifford  |
| cliff@influxdata.com | finish | clifford  |

<!--See [SHOW CARDINALITY](/influxdb/v1.7/query_language/spec/#show-cardinality) to learn about the InfluxQL commands for series cardinality. -->

Related entries: [field key](#field-key),[measurement](#measurement), [tag key](#tag-key), [tag set](#tag-set)

### server

A computer, virtual or physical, running InfluxDB. <!--still valid There should only be one InfluxDB process per server. -->

Related entries: [node](#node)

<!-- ### service -->

### service input plugin

Telegraf input plugins that run in a passive collection mode while the Telegraf agent is running.
Service input plugins listen on a socket for known protocol inputs, or apply their own logic to ingested metrics before delivering metrics to the Telegraf agent.

Related entries: [aggregator plugin](#aggregator-plugin), [input plugin](#input-plugin), [output plugin](#output-plugin), [processor plugin](#processor-plugin)

<!--### shard - in development

A shard contains encoded and compressed data. Shards are represented by a TSM file on disk.
Every shard belongs to one and only one shard group.
Multiple shards may exist in a single shard group.
Each shard contains a specific set of series.
All points falling on a given series in a given shard group will be stored in the same shard (TSM file) on disk.

Related entries: [series](#series), [shard duration](#shard-duration), [shard group](#shard-group), [tsm](#tsm-time-structured-merge-tree)

### shard duration

The shard duration determines how much time each shard group spans.
The specific interval is determined by the `SHARD DURATION` of the retention policy.
<!-- See [Retention Policy management](/influxdb/v1.7/query_language/database_management/#retention-policy-management) for more information.

For example, given a retention policy with `SHARD DURATION` set to `1w`, each shard group will span a single week and contain all points with timestamps in that week.

Related entries: [database](#database), [retention policy](#retention-policy-rp), [series](/#series), [shard](#shard), [shard group](#shard-group)

### shard group

Shard groups are logical containers for shards.
Shard groups are organized by time and retention policy.
Every retention policy that contains data has at least one associated shard group.
A given shard group contains all shards with data for the interval covered by the shard group.
The interval spanned by each shard group is the shard duration.

Related entries: [database](#database), [retention policy](#retention-policy-rp), [series](/#series), [shard](#shard), [shard duration](#shard-duration)

-->

<!--### Single Stat

### Snappy compression

### source

### stacked graph

### statement

### step-plot

### stream

"stream of tables"

-->

### string

A data type used to represent text.

<!-- how does this work in 2.0? ### subscription

Subscriptions allow [Kapacitor](/kapacitor/latest/) to receive data from InfluxDB in a push model rather than the pull model based on querying data.
When Kapacitor is configured to work with InfluxDB, the subscription will automatically push every write for the subscribed database from InfluxDB to Kapacitor.
Subscriptions can use TCP or UDP for transmitting the writes.

-->

## T

<!--### TCP

### TSL

### TSM (Time-structured merge tree)

### TSM file

### table
-->
### tag

The key-value pair in InfluxDB's data structure that records metadata.
Tags are an optional part of InfluxDB's data structure but they are useful for storing commonly-queried metadata; tags are indexed so queries on tags are performant.
*Query tip:* Compare tags to fields; fields are not indexed.

Related entries: [field](/influxdb/v1.7/concepts/glossary/#field), [tag key](/influxdb/v1.7/concepts/glossary/#tag-key), [tag set](/influxdb/v1.7/concepts/glossary/#tag-set), [tag value](/influxdb/v1.7/concepts/glossary/#tag-value)

### tag key

The key of a tag key-value pair. Tag keys are strings and store metadata.
Tag keys are indexed so queries on tag keys are processed quickly.

*Query tip:* Compare tag keys to field keys. Field keys are not indexed.

Related entries: [field key](/#field-key), [tag](#tag), [tag set](#tag-set), [tag value](#tag-value)

### tag set

The collection of tag keys and tag values on a point.

Related entries: [point](#point), [series](#series), [tag](#tag), [tag key](#tag-key), [tag value](#tag-value)

### tag value

The value of a tag key-value pair.
Tag values are strings and they store metadata.
Tag values are indexed so queries on tag values are processed quickly.

Related entries: [tag]#tag), [tag key](#tag-key), [tag set](#tag-set)

<!--### task

### Telegraf
-->

### time (data type)

A data type that represents a single point in time with nanosecond precision.

### time series data

Sequence of data points typically consisting of successive measurements made from the same source over a time interval. Time series data shows how data evolves over
time. On a time series data graph, one of the axes is always time. Time series data may be regular or irregular. Regular time series data changes in constant intervals. Irregular time series data changes at non-constant intervals.

### timestamp

The date and time associated with a point. Time in InfluxDB is in UTC.

To specify time when writing data, see [Elements of line protocol](/v2.0/reference/line-protocol/#elements-of-line-protocol).
To specify time when querying data, see [Query InfluxDB with Flux](/v2.0/query-data/get-started/query-influxdb/#2-specify-a-time-range).

Related entries: [point](#point)

### token

### tracing

### transformation

An InfluxQL function that returns a value or a set of values calculated from specified points, but does not return an aggregated value across those points.
See [InfluxQL Functions](/influxdb/v1.7/query_language/functions/#transformations) for a complete list of the available and upcoming aggregations.

Related entries: [aggregation](/influxdb/v1.7/concepts/glossary/#aggregation), [function](/influxdb/v1.7/concepts/glossary/#function), [selector](/influxdb/v1.7/concepts/glossary/#selector)

## tsm (Time Structured Merge tree) - in 1.x - obsolete?

The purpose-built data storage format for InfluxDB. TSM allows for greater compaction and higher write and read throughput than existing B+ or LSM tree implementations. See [Storage Engine](http://docs.influxdata.com/influxdb/v1.7/concepts/storage_engine/) for more.

## U

### UDP

User Datagram Protocol is a packet of information. When a request is made, a UDP packet is sent to the recipient. The sender doesn't verify the packet is received. The sender continues to send the next packets. This means computers can communicate more quickly. This protocol is used when speed is desirable and error correction is not necessary. 

### universe block

An implicit block that encompasses all Flux source text in a universe block.

### user

InfluxDB users are granted permission to access to InfluxDB. Users are added as a member of an organization and are given a unique authentication token.

## V

## values per second

The preferred measurement of the rate at which data are persisted to InfluxDB. Write speeds are generally quoted in values per second.

To calculate the values per second rate, multiply the number of points written per second by the number of values stored per point. For example, if the points have four fields each, and a batch of 5000 points is written 10 times per second, the values per second rate is `4 field values per point * 5000 points per batch * 10 batches per second = 200,000 values per second`.

Related entries: [batch](#batch), [field](#field), [point](#point), [points per second](#points-per-second)

### variable

A storage location (identified by a memory address) paired with an associated symbolic name (an identifier). A variable contains some known or unknown quantity of information referred to as a value.

### variable assignment

A statement that sets or updates the value stored in a variable.

In Flux, the variable assignment creates a variable bound to an identifier and gives it a type and value. A variable keeps the same type and value for the remainder of its lifetime. An identifier assigned to a variable in a block cannot be reassigned in the same block.

<!-- ## W

### WAL (Write Ahead Log) - enterprise

The temporary cache for recently written points. To reduce the frequency that permanent storage files are accessed, InfluxDB caches new points in the WAL until their total size or age triggers a flush to more permanent storage. This allows for efficient batching of the writes into the TSM.

Points in the WAL can be queried and persist through a system reboot. On process start, all points in the WAL must be flushed before the system accepts new writes.

Related entries: [tsm](#tsm-time-structured-merge-tree)

### windowing
<<<<<<< HEAD
=======
The process of partitioning data based on equal windows of time.

<!--
## X


## Y


## Z
>>>>>>> d31105ab

The process of partitioning data based on equal windows of time.<|MERGE_RESOLUTION|>--- conflicted
+++ resolved
@@ -299,12 +299,7 @@
 
 ### function
 
-<<<<<<< HEAD
-Flux functions aggregate, select, and transform time series data. For a complete list of Flux functions, see [Flux functions](/v2.0/reference/flux/functions/all-functions/). 
-=======
 Flux functions aggregate, select, and transform time series data. For a complete list of Flux functions, see [Flux functions](/v2.0/reference/flux/functions/all-functions/).
-<!--Or opt to use Flux functions' predecessor, InfluxQL functions. See [InfluxQL functions](/influxdb/v1.7/query_language/functions/) for a complete list. -->
->>>>>>> d31105ab
 
 Related entries: [aggregation](#aggregation), [selector](#selector), [transformation](#transformation)
 
@@ -872,18 +867,5 @@
 Related entries: [tsm](#tsm-time-structured-merge-tree)
 
 ### windowing
-<<<<<<< HEAD
-=======
-The process of partitioning data based on equal windows of time.
-
-<!--
-## X
-
-
-## Y
-
-
-## Z
->>>>>>> d31105ab
 
 The process of partitioning data based on equal windows of time.