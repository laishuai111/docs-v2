---
<<<<<<< HEAD
title: Flux InfluxDB v1 package
=======
title: Flux InfluxDB v1 functions
list_title: InfluxDB v1 functions
>>>>>>> fd1e3955
description: >
  The Flux InfluxDB v1 package provides functions for managing data from an InfluxDB v1.x
  database or structured using the InfluxDB v1 data structure.
  Import the `influxdata/influxdb/v1` package.
menu:
  v2_0_ref:
    name: InfluxDB v1
    parent: Flux packages and functions
weight: 203
v2.0/tags: [functions, influxdb-v1, package]
---

InfluxDB v1 Flux functions provide tools for managing data from an InfluxDB v1.x
database or structured using the InfluxDB v1 data structure.
Import the `influxdata/influxdb/v1` package:

```js
import "influxdata/influxdb/v1"
```

{{< children type="functions" show="pages" >}}<|MERGE_RESOLUTION|>--- conflicted
+++ resolved
@@ -1,10 +1,6 @@
 ---
-<<<<<<< HEAD
 title: Flux InfluxDB v1 package
-=======
-title: Flux InfluxDB v1 functions
-list_title: InfluxDB v1 functions
->>>>>>> fd1e3955
+list_title: InfluxDB v1 package
 description: >
   The Flux InfluxDB v1 package provides functions for managing data from an InfluxDB v1.x
   database or structured using the InfluxDB v1 data structure.
