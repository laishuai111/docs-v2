---
title: difference() function
description: The `difference()` function computes the difference between subsequent non-null records.
aliases:
  - /v2.0/reference/flux/functions/transformations/aggregates/difference
menu:
  v2_0_ref:
    name: difference
    parent: built-in-aggregates
weight: 501
---

The `difference()` function computes the difference between subsequent records.  
The user-specified columns of numeric type are subtracted while others are kept intact.

_**Function type:** Aggregate_  
_**Output data type:** Float_

```js
<<<<<<< HEAD
difference(
  nonNegative: false,
  column: "_value",
  keepFirst: false
)
=======
difference(nonNegative: false, columns: ["_value"])
>>>>>>> de666685
```

## Parameters

### nonNegative
Indicates if the difference is allowed to be negative.
When set to `true`, if a value is less than the previous value, it is assumed the previous value should have been a zero.

_**Data type:** Boolean_

### columns
The columns to use to compute the difference.
Defaults to `["_value"]`.

_**Data type:** Array of Strings_

### keepFirst
Indicates the first row should be kept.
If `true`, the difference will be `null`.
Defaults to `false`.

_**Data type:** Boolean_

## Subtraction rules for numeric types
- The difference between two non-null values is their algebraic difference;
  or `null`, if the result is negative and `nonNegative: true`;
- `null` minus some value is always `null`;
- Some value `v` minus `null` is `v` minus the last non-null value seen before `v`;
  or `null` if `v` is the first non-null value seen.


## Examples

```js
from(bucket: "example-bucket")
  |> range(start: -5m)
  |> difference()
```
```js
from(bucket: "example-bucket")
  |> range(start: -5m)
  |> difference(nonNegative: true)
```

### Example data transformation

###### Input table
| _time | _value | tag |
|:-----:|:------:|:---:|
| 0001  | null   | tv  |
| 0002  | 6      | tv  |
| 0003  | 4      | tv  |
| 0004  | 10     | tv  |
| 0005  | null   | tv  |

#### With nonNegative set to false
```js
|> difference(nonNegative: false)
```
###### Output table
| _time | _value | tag |
|:-----:|:------:|:---:|
| 0002  | null   | tv  |
| 0003  | -2     | tv  |
| 0004  | 6      | tv  |
| 0005  | null   | tv  |

#### With nonNegative set to true
```js
|> difference(nonNegative: true):
```
###### Output table
| _time | _value | tag |
|:-----:|:------:|:---:|
| 0002  | null   | tv  |
| 0003  | null   | tv  |
| 0004  | 6      | tv  |
| 0005  | null   | tv  |


#### With keepFirst set to true
```js
|> difference(nonNegative: false, keepfirst: true):
```
###### Output table
| _time | _value | tag |
|:-----:|:------:|:---:|
| 0001  | null   | tv  |
| 0002  | null   | tv  |
| 0003  | -2     | tv  |
| 0004  | 6      | tv  |
| 0005  | null   | tv  |

<hr style="margin-top:4rem"/>

##### Related InfluxQL functions and statements:
[DIFFERENCE()](https://docs.influxdata.com/influxdb/latest/query_language/functions/#difference)<|MERGE_RESOLUTION|>--- conflicted
+++ resolved
@@ -17,15 +17,11 @@
 _**Output data type:** Float_
 
 ```js
-<<<<<<< HEAD
 difference(
   nonNegative: false,
-  column: "_value",
+  columns: ["_value"],
   keepFirst: false
 )
-=======
-difference(nonNegative: false, columns: ["_value"])
->>>>>>> de666685
 ```
 
 ## Parameters
