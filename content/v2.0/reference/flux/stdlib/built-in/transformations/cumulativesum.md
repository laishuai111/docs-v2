---
title: cumulativeSum() function
description: The `cumulativeSum()` function computes a running sum for non-null records in the table.
aliases:
  - /v2.0/reference/flux/functions/transformations/cumulativesum
  - /v2.0/reference/flux/functions/built-in/transformations/cumulativesum/
menu:
  v2_0_ref:
    name: cumulativeSum
    parent: built-in-transformations
<<<<<<< HEAD
weight: 402
=======
weight: 401
related:
  - /v2.0/query-data/flux/cumulativesum/
  - https://docs.influxdata.com/influxdb/latest/query_language/functions/#cumulative-sum, InfluxQL – CUMULATIVE_SUM()
>>>>>>> f4086c2b
---

The `cumulativeSum()` function computes a running sum for non-null records in the table.
The output table schema will be the same as the input table.

_**Function type:** Transformation  
_**Output data type:** Float_

```js
cumulativeSum(columns: ["_value"])
```

## Parameters

### columns
A list of columns on which to operate.
Defaults to `["_value"]`.

_**Data type:** Array of strings_

## Examples
```js
from(bucket: "example-bucket")
  |> range(start: -5m)
  |> filter(fn: (r) =>
    r._measurement == "disk" and
    r._field == "used_percent"
  )
  |> cumulativeSum(columns: ["_value"])
```<|MERGE_RESOLUTION|>--- conflicted
+++ resolved
@@ -8,14 +8,10 @@
   v2_0_ref:
     name: cumulativeSum
     parent: built-in-transformations
-<<<<<<< HEAD
 weight: 402
-=======
-weight: 401
 related:
   - /v2.0/query-data/flux/cumulativesum/
   - https://docs.influxdata.com/influxdb/latest/query_language/functions/#cumulative-sum, InfluxQL – CUMULATIVE_SUM()
->>>>>>> f4086c2b
 ---
 
 The `cumulativeSum()` function computes a running sum for non-null records in the table.
