{{ partial "header.html" . }}

<div class="page-wrapper">
  {{ partial "sidebar.html" . }}
  <div class="content-wrapper">
    <div class="sidebar-toggle" onclick="toggle_sidebar('sidebar-open');return false;"><a href="#">&#59675;</a></div>

    <div class="cards">
      <div class="card main" id="get-started">
        {{ $currentVersion := replaceRE "v" "" (index (findRE "[^/]+.*?" .RelPermalink) 0) }}
<<<<<<< HEAD
        <h1>Get started with InfluxDB {{ $currentVersion }}</h1>
        <a class="btn" href="cloud/get-started">Start with InfluxDB Cloud</a>
        <a class="btn oss" href="get-started">Start with InfluxDB OSS</a>
=======
        <h1>Get started with InfluxDB</h1>
        <a class="btn oss" href="get-started">Get started with InfluxDB</a>
>>>>>>> 6e18d47f
      </div>
      {{ partial "svgs/hive.svg" }}
      <div class="group">

        <a class="card sm" href="write-data">
          <h3>Write Data</h3>
          <p>Write data to InfluxDB using a number of different options.</p>
        </a>

        <a class="card sm"href="query-data">
          <h3>Query Data</h3>
          <p>Use Flux to query and transform your data.</p>
        </a>

        <a class="card sm" href="process-data">
          <h3>Process Data</h3>
          <p>Use InfluxDB tasks to process and downsample data.</p>
        </a>

        <a class="card sm" href="visualize-data">
          <h3>Visualize Data</h3>
          <p>Build powerful dashboards to visualize your data.</p>
        </a>

        <a class="card sm" href="monitor-alert">
          <h3>Monitor & Alert</h3>
          <p>Monitor metrics and send alerts with InfluxDB.</p>
        </a>

      </div>
    </div>

    <!-- {{ partial "article.html" . }} -->
    <div class="copyright">© {{ now.Year }} InfluxData, Inc.</div>
  </div>
</div>

{{ partial "footer.html" . }}<|MERGE_RESOLUTION|>--- conflicted
+++ resolved
@@ -8,14 +8,9 @@
     <div class="cards">
       <div class="card main" id="get-started">
         {{ $currentVersion := replaceRE "v" "" (index (findRE "[^/]+.*?" .RelPermalink) 0) }}
-<<<<<<< HEAD
         <h1>Get started with InfluxDB {{ $currentVersion }}</h1>
-        <a class="btn" href="cloud/get-started">Start with InfluxDB Cloud</a>
-        <a class="btn oss" href="get-started">Start with InfluxDB OSS</a>
-=======
-        <h1>Get started with InfluxDB</h1>
-        <a class="btn oss" href="get-started">Get started with InfluxDB</a>
->>>>>>> 6e18d47f
+        <a class="btn" href="get-started/#start-with-influxdb-cloud-2-0">Start with InfluxDB Cloud</a>
+        <a class="btn oss" href="get-started/#start-with-influxdb-oss">Start with InfluxDB OSS</a>
       </div>
       {{ partial "svgs/hive.svg" }}
       <div class="group">
