#!/bin/bash
set -e

set -e

# Get list of versions from directory names
versions="$(ls -d -- */ | grep -v 'node_modules' | grep -v 'plugins')"

for version in $versions
do
  # Trim the trailing slash off the directory name
  version="${version%/}"
  menu="influxdb_$(echo $version | sed 's/\./_/g;s/v//g;')_ref"
  if [ $version = "cloud" ]; then
    titleVersion="Cloud"
  else
    titleVersion="$version"
  fi

  # Generate the frontmatter
  v2frontmatter="---
title: InfluxDB $titleVersion API documentation
description: >
  The InfluxDB API provides a programmatic interface for interactions with InfluxDB $titleVersion.
layout: api
menu:
  $menu:
    parent: InfluxDB v2 API
    name: v2 API docs
weight: 102
---
"
  v1frontmatter="---
title: InfluxDB $titleVersion v1 compatibility API documentation
description: >
  The InfluxDB v1 compatibility API provides a programmatic interface for interactions with InfluxDB $titleVersion using InfluxDB v1.x compatibly endpoints.
layout: api
menu:
  $menu:
    parent: 1.x compatibility
    name: View v1 compatibility API docs
weight: 304
---
"
<<<<<<< HEAD
  # Use Redoc to generate the v2 API html

  # Use Redocly's openapi-cli to regenerate the spec with customizations.
  npx openapi bundle $version/swagger.yml -o $version/swagger.yml

  # Generate the HTML bundle.
  npx redoc-cli bundle $version/swagger.yml \
=======

  # Use npx to install and run the specified version of redoc-cli.
  # npm_config_yes=true npx overrides the prompt
  # and (vs. npx --yes) is compatible with npm@6 and npm@7.

  redocCLI="redoc-cli@0.12.3"

  npm --version

  # Use Redoc to generate the v2 API html
  npm_config_yes=true npx $redocCLI bundle $version/swagger.yml \
>>>>>>> 62b76c83
    -t template.hbs \
    --title="InfluxDB $titleVersion API documentation" \
    --options.sortPropsAlphabetically \
    --options.menuToggle \
    --options.hideHostname \
    --options.noAutoAuth \
    --templateOptions.version="$version" \
    --templateOptions.titleVersion="$titleVersion" \

  # Use Redoc to generate the v1 compatibility API html
<<<<<<< HEAD

  # Use Redocly's openapi-cli to regenerate the spec with customizations.
  npx openapi bundle $version/swaggerV1Compat.yml -o $version/swaggerV1Compat.yml

  # Generate the HTML bundle.
  npx redoc-cli bundle $version/swaggerV1Compat.yml \
=======
  npm_config_yes=true npx $redocCLI bundle $version/swaggerV1Compat.yml \
>>>>>>> 62b76c83
    -t template.hbs \
    --title="InfluxDB $titleVersion v1 compatibility API documentation" \
    --options.sortPropsAlphabetically \
    --options.menuToggle \
    --options.hideHostname \
    --templateOptions.version="$version" \
    --templateOptions.titleVersion="$titleVersion" \
    --output=redoc-static-v1-compat.html \

  # Create temp file with frontmatter and Redoc html
  echo "$v2frontmatter" >> $version.tmp
  echo "$v1frontmatter" >> $version-v1-compat.tmp

  V2LEN_INIT=$(wc -c $version.tmp | awk '{print $1}')
  V1LEN_INIT=$(wc -c $version-v1-compat.tmp | awk '{print $1}')

  cat redoc-static.html >> $version.tmp
  cat redoc-static-v1-compat.html >> $version-v1-compat.tmp

  V2LEN=$(wc -c $version.tmp | awk '{print $1}')
  V1LEN=$(wc -c $version-v1-compat.tmp | awk '{print $1}')

  if ! [[ $V2LEN -gt $V2LEN_INIT  ]]
   then
     echo "Error: bundle was not appended to $version.tmp"
     exit $?
  fi

  if ! [[ $V1LEN -gt $V1LEN_INIT  ]]
  then
    echo "Error: bundle was not appended to $version-v1-compat.tmp"
    exit $?
  fi

  # Remove redoc file and move the tmp file to it's proper place
  rm -f redoc-static.html
  rm -f redoc-static-v1-compat.html
  mkdir -p ../content/influxdb/$version/api
  mv $version.tmp ../content/influxdb/$version/api/_index.html
  mv $version-v1-compat.tmp ../content/influxdb/$version/api/v1-compatibility.html
done<|MERGE_RESOLUTION|>--- conflicted
+++ resolved
@@ -42,15 +42,6 @@
 weight: 304
 ---
 "
-<<<<<<< HEAD
-  # Use Redoc to generate the v2 API html
-
-  # Use Redocly's openapi-cli to regenerate the spec with customizations.
-  npx openapi bundle $version/swagger.yml -o $version/swagger.yml
-
-  # Generate the HTML bundle.
-  npx redoc-cli bundle $version/swagger.yml \
-=======
 
   # Use npx to install and run the specified version of redoc-cli.
   # npm_config_yes=true npx overrides the prompt
@@ -62,7 +53,7 @@
 
   # Use Redoc to generate the v2 API html
   npm_config_yes=true npx $redocCLI bundle $version/swagger.yml \
->>>>>>> 62b76c83
+
     -t template.hbs \
     --title="InfluxDB $titleVersion API documentation" \
     --options.sortPropsAlphabetically \
@@ -73,16 +64,8 @@
     --templateOptions.titleVersion="$titleVersion" \
 
   # Use Redoc to generate the v1 compatibility API html
-<<<<<<< HEAD
+  npm_config_yes=true npx $redocCLI bundle $version/swaggerV1Compat.yml \
 
-  # Use Redocly's openapi-cli to regenerate the spec with customizations.
-  npx openapi bundle $version/swaggerV1Compat.yml -o $version/swaggerV1Compat.yml
-
-  # Generate the HTML bundle.
-  npx redoc-cli bundle $version/swaggerV1Compat.yml \
-=======
-  npm_config_yes=true npx $redocCLI bundle $version/swaggerV1Compat.yml \
->>>>>>> 62b76c83
     -t template.hbs \
     --title="InfluxDB $titleVersion v1 compatibility API documentation" \
     --options.sortPropsAlphabetically \
