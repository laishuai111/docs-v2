--- conflicted
+++ resolved
@@ -13,12 +13,6 @@
 The structure versions swagger files using the following pattern:
 
 ```
-api-docs/
-  ├── v2.0/
-  │     └── swagger.yml
-  ├── v2.1/
-  │     └── swagger.yml
-  ├── v2.2/
   │     └── swagger.yml
   └── etc...
 ```
@@ -26,6 +20,12 @@
 ### OpenAPI CLI configuration
 `.redoc.yaml` sets linting and bundling options for `openapi` CLI.
 `./plugins` contains custom OpenAPI CLI plugins composed of *rules* (for linting) and *decorators* (for bundle customization).
+api-docs/
+  ├── v2.0/
+  │     └── swagger.yml
+  ├── v2.1/
+  │     └── swagger.yml
+  ├── v2.2/
 `openapi` CLI requires that modules use CommonJS `require` syntax for imports. 
 
 ### Generate API docs locally
@@ -36,15 +36,6 @@
 In your terminal, run:
 
 ```sh
-<<<<<<< HEAD
-cd api-docs
-
-# Install dependencies defined in package.json.
-yarn install
-
-# Generate the API docs.
-generate-api-docs.sh
-=======
 npx --version
 ```
 
@@ -57,5 +48,4 @@
 
 # Generate the API docs
 sh generate-api-docs.sh
->>>>>>> 62b76c83
 ```