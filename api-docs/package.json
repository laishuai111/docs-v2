--- conflicted
+++ resolved
@@ -3,16 +3,5 @@
   "name": "api-docs",
   "version": "1.0.0",
   "description": "InfluxDB API documentation",
-<<<<<<< HEAD
-  "license": "MIT",
-  "dependencies": {
-    "@redocly/openapi-cli": "^1.0.0-beta.61",
-    "core-js": "^3.1.4",
-    "npx": "^10.2.2",
-    "react-is": ">= 16.8.0",
-    "redoc-cli": "^0.12.3"
-  }
-=======
   "license": "MIT"
->>>>>>> 62b76c83
 }