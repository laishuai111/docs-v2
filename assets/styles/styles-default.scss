// InfluxData Docs Default Theme (Dark)

// Import Tools
@import "tools/icomoon";
@import "tools/media-queries.scss";
@import "tools/mixins.scss";

// Import default dark theme
@import "themes/theme-dark.scss";

// Import Layout Styles
@import "normalize/import-now",
        "layouts/layout-global",
        "layouts/layout-topnav",
        "layouts/layout-sidebar",
        "layouts/layout-sidebar-toggle",
        "layouts/layout-content-wrapper",
        "layouts/layout-article",
        "layouts/syntax-highlighting",
<<<<<<< HEAD
        "layouts/layout-error-page",
        "layouts/algolia-search-overrides";
=======
        "layouts/layout-landing",
        "layouts/layout-error-page";
>>>>>>> 3d97b380
<|MERGE_RESOLUTION|>--- conflicted
+++ resolved
@@ -17,10 +17,6 @@
         "layouts/layout-content-wrapper",
         "layouts/layout-article",
         "layouts/syntax-highlighting",
-<<<<<<< HEAD
-        "layouts/layout-error-page",
-        "layouts/algolia-search-overrides";
-=======
+        "layouts/algolia-search-overrides",
         "layouts/layout-landing",
-        "layouts/layout-error-page";
->>>>>>> 3d97b380
+        "layouts/layout-error-page";